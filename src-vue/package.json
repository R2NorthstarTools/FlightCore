--- conflicted
+++ resolved
@@ -11,11 +11,8 @@
   "dependencies": {
     "@element-plus/icons-vue": "^2.0.9",
     "element-plus": "^2.2.17",
-<<<<<<< HEAD
     "marked": "^4.1.1",
-=======
     "tauri-plugin-store-api": "github:tauri-apps/tauri-plugin-store#dev",
->>>>>>> 566ac398
     "vue": "^3.2.37",
     "vue-router": "^4.1.5",
     "vuex": "^4.0.2"
