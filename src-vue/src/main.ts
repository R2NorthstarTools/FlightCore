--- conflicted
+++ resolved
@@ -11,14 +11,9 @@
 import DeveloperView from "./views/DeveloperView.vue";
 import RepairView from "./views/RepairView.vue";
 import {createRouter, createWebHashHistory} from "vue-router";
-<<<<<<< HEAD
-import en from "./i18n/lang/en";
-import fr from "./i18n/lang/fr";
-import de from "./i18n/lang/de";
-=======
 import en from "./i18n/lang/en.json";
 import fr from "./i18n/lang/fr.json";
->>>>>>> 8070b7ca
+import de from "./i18n/lang/de";
 
 
 const app = createApp(App);
