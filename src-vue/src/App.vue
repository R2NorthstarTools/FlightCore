<script lang="ts">
import ChangelogView from './views/ChangelogView.vue';
import DeveloperView from './views/DeveloperView.vue';
import PlayView from './views/PlayView.vue';
import ModsView from './views/ModsView.vue';
import SettingsView from './views/SettingsView.vue';
import { appWindow } from '@tauri-apps/api/window';
import { store } from './plugins/store';
import { window as tauriWindow } from "@tauri-apps/api";

export default {
  components: {
    ChangelogView,
    DeveloperView,
    PlayView,
    SettingsView,
    ModsView
},
  data() {
    return {}
  },
  mounted: () => {
    store.commit('initialize');
<<<<<<< HEAD

    // Enable dragging entire app by dragging menu bar.
    // https://github.com/tauri-apps/tauri/issues/1656#issuecomment-1161495124
    document.querySelector(".el-tabs__header")!.addEventListener("mousedown", async e => {
        if ((e.target as Element).closest(".el-tabs__item")) return; // Disable drag when clicking menu items.
        await tauriWindow.appWindow.startDragging();
    });
=======
>>>>>>> 31f26c4d
  },
  methods: {
    minimize() {
      appWindow.minimize()
    },
    close() {
      appWindow.close()
    }
  }
}
</script>

<template>
  <div class="app-inner">
    <div id="fc_bg__container" />
<<<<<<< HEAD
    <el-tabs v-model="$store.state.current_tab" class="fc_menu__tabs" type="card">
        <el-tab-pane name="Play" label="Play"><PlayView /></el-tab-pane>
        <el-tab-pane name="Changelog" label="Changelog"><ChangelogView /></el-tab-pane>
        <el-tab-pane name="Mods" label="Mods"><ModsView /></el-tab-pane>
        <el-tab-pane name="Settings" label="Settings"><SettingsView/></el-tab-pane>
        <el-tab-pane v-if="$store.state.developer_mode" name="Dev" label="Dev">
          <DeveloperView/>
        </el-tab-pane>
    </el-tabs>
=======

    <el-menu
        default-active="/"
        router
        mode="horizontal"
        id="fc__menu_bar"
        data-tauri-drag-region
    >
        <el-menu-item index="/">Play</el-menu-item>
        <el-menu-item index="/changelog">Changelog</el-menu-item>
        <el-menu-item index="/settings">Settings</el-menu-item>
        <el-menu-item index="/dev" v-if="$store.state.developer_mode">Dev</el-menu-item>
    </el-menu>

    <router-view></router-view>

>>>>>>> 31f26c4d
    <div id="fc_window__controls">
        <el-button color="white" icon="SemiSelect" @click="minimize" circle />
        <el-button color="white" icon="CloseBold" @click="close" circle />
    </div>
  </div>
</template>

<style>
<<<<<<< HEAD
.app-inner {
  height: 100%;
  width: 100%;
  overflow: hidden;
  position: relative;
}

.app-inner > .fc_menu__tabs {
  position: absolute;
  inset: 0;
  display: flex;
  flex-direction: column;
  align-items: stretch;
}

.app-inner > .fc_menu__tabs > .el-tabs__header {
  flex: 0 0 auto;

  background-image: radial-gradient(transparent 1px);
  backdrop-filter: saturate(50%) blur(4px);
  height: auto;
  margin: 0;
  padding: 10px 0;
  border: none;
}

.app-inner > .fc_menu__tabs > .el-tabs__header .el-tabs__nav {
  border: none !important;
}

.app-inner > .fc_menu__tabs > .el-tabs__header .el-tabs__item {
=======
/* Borders reset */
#fc__menu_bar {
    border: none !important;
}

/* Header item */
#fc__menu_bar .el-menu-item {
>>>>>>> 31f26c4d
  color: #b4b6b9;
  text-transform: uppercase;
  border: none;
  font-family: 'Helvetica Neue', Helvetica, 'PingFang SC', 'Hiragino Sans GB', 'Microsoft YaHei', '微软雅黑', Arial, sans-serif;
  font-weight: bold;
  font-size: large;
}

<<<<<<< HEAD
.app-inner > .fc_menu__tabs > .el-tabs__header .el-tabs__item:hover {
=======
#fc__menu_bar .el-menu-item:hover {
>>>>>>> 31f26c4d
  color: #c6c9ce;
  background-color: transparent;
}

<<<<<<< HEAD
.app-inner > .fc_menu__tabs > .el-tabs__header .is-active {
=======
#fc__menu_bar .el-menu-item.is-active, #fc__menu_bar .el-menu-item:focus {
>>>>>>> 31f26c4d
  color: white !important;
  background-color: transparent;
}

<<<<<<< HEAD
.app-inner > .fc_menu__tabs > .el-tabs__content {
  flex: 1;
  min-height: 0;
  overflow-y: auto;
}

#fc_bg__container {
  background: url(/src/assets/wallpaperflare.com_wallpaper.jpg) center no-repeat;
  background-size: cover;
  height: 100%;
  width: 100%;
  position: fixed;
  filter: brightness(0.8);
=======
/* Header menu */
#fc__menu_bar {
  background-image: radial-gradient(transparent 1px);
  backdrop-filter: saturate(50%) blur(4px);
  background-color: transparent;
  height: var(--fc-menu_height);
>>>>>>> 31f26c4d
}

/* Window controls */
#fc_window__controls {
  display: flex;
  position: absolute;
  top: 0;
<<<<<<< HEAD
  right: 15px;
  height: var(--el-tabs-header-height);
=======
  right: 0;
  height: var(--fc-menu_height);
>>>>>>> 31f26c4d
}

#fc_window__controls > button {
  color: white;
  font-size: 20px;
  margin: auto 5px;
  background: none;
  border: none;
}

#fc_window__controls > button:hover {
  color: #c6c9ce;
}

#fc_window__controls > button:active {
  color: #56585a;
}
</style><|MERGE_RESOLUTION|>--- conflicted
+++ resolved
@@ -21,16 +21,6 @@
   },
   mounted: () => {
     store.commit('initialize');
-<<<<<<< HEAD
-
-    // Enable dragging entire app by dragging menu bar.
-    // https://github.com/tauri-apps/tauri/issues/1656#issuecomment-1161495124
-    document.querySelector(".el-tabs__header")!.addEventListener("mousedown", async e => {
-        if ((e.target as Element).closest(".el-tabs__item")) return; // Disable drag when clicking menu items.
-        await tauriWindow.appWindow.startDragging();
-    });
-=======
->>>>>>> 31f26c4d
   },
   methods: {
     minimize() {
@@ -46,17 +36,6 @@
 <template>
   <div class="app-inner">
     <div id="fc_bg__container" />
-<<<<<<< HEAD
-    <el-tabs v-model="$store.state.current_tab" class="fc_menu__tabs" type="card">
-        <el-tab-pane name="Play" label="Play"><PlayView /></el-tab-pane>
-        <el-tab-pane name="Changelog" label="Changelog"><ChangelogView /></el-tab-pane>
-        <el-tab-pane name="Mods" label="Mods"><ModsView /></el-tab-pane>
-        <el-tab-pane name="Settings" label="Settings"><SettingsView/></el-tab-pane>
-        <el-tab-pane v-if="$store.state.developer_mode" name="Dev" label="Dev">
-          <DeveloperView/>
-        </el-tab-pane>
-    </el-tabs>
-=======
 
     <el-menu
         default-active="/"
@@ -67,13 +46,13 @@
     >
         <el-menu-item index="/">Play</el-menu-item>
         <el-menu-item index="/changelog">Changelog</el-menu-item>
+        <el-menu-item index="/mods">Mods</el-menu-item>
         <el-menu-item index="/settings">Settings</el-menu-item>
         <el-menu-item index="/dev" v-if="$store.state.developer_mode">Dev</el-menu-item>
     </el-menu>
 
     <router-view></router-view>
 
->>>>>>> 31f26c4d
     <div id="fc_window__controls">
         <el-button color="white" icon="SemiSelect" @click="minimize" circle />
         <el-button color="white" icon="CloseBold" @click="close" circle />
@@ -82,7 +61,10 @@
 </template>
 
 <style>
-<<<<<<< HEAD
+/* Borders reset */
+#fc__menu_bar {
+    border: none !important;
+}
 .app-inner {
   height: 100%;
   width: 100%;
@@ -113,47 +95,39 @@
   border: none !important;
 }
 
-.app-inner > .fc_menu__tabs > .el-tabs__header .el-tabs__item {
-=======
-/* Borders reset */
-#fc__menu_bar {
-    border: none !important;
-}
-
 /* Header item */
 #fc__menu_bar .el-menu-item {
->>>>>>> 31f26c4d
   color: #b4b6b9;
   text-transform: uppercase;
-  border: none;
+  border: none !important;
   font-family: 'Helvetica Neue', Helvetica, 'PingFang SC', 'Hiragino Sans GB', 'Microsoft YaHei', '微软雅黑', Arial, sans-serif;
   font-weight: bold;
   font-size: large;
 }
 
-<<<<<<< HEAD
-.app-inner > .fc_menu__tabs > .el-tabs__header .el-tabs__item:hover {
-=======
 #fc__menu_bar .el-menu-item:hover {
->>>>>>> 31f26c4d
   color: #c6c9ce;
   background-color: transparent;
 }
 
-<<<<<<< HEAD
-.app-inner > .fc_menu__tabs > .el-tabs__header .is-active {
-=======
 #fc__menu_bar .el-menu-item.is-active, #fc__menu_bar .el-menu-item:focus {
->>>>>>> 31f26c4d
   color: white !important;
   background-color: transparent;
 }
 
-<<<<<<< HEAD
-.app-inner > .fc_menu__tabs > .el-tabs__content {
+.app-inner > .fc__mods__container {
   flex: 1;
   min-height: 0;
   overflow-y: auto;
+  height:80%;
+}
+
+/* Header menu */
+#fc__menu_bar {
+  background-image: radial-gradient(transparent 1px);
+  backdrop-filter: saturate(50%) blur(4px);
+  background-color: transparent;
+  height: var(--fc-menu_height);
 }
 
 #fc_bg__container {
@@ -163,14 +137,6 @@
   width: 100%;
   position: fixed;
   filter: brightness(0.8);
-=======
-/* Header menu */
-#fc__menu_bar {
-  background-image: radial-gradient(transparent 1px);
-  backdrop-filter: saturate(50%) blur(4px);
-  background-color: transparent;
-  height: var(--fc-menu_height);
->>>>>>> 31f26c4d
 }
 
 /* Window controls */
@@ -178,13 +144,8 @@
   display: flex;
   position: absolute;
   top: 0;
-<<<<<<< HEAD
   right: 15px;
-  height: var(--el-tabs-header-height);
-=======
-  right: 0;
   height: var(--fc-menu_height);
->>>>>>> 31f26c4d
 }
 
 #fc_window__controls > button {
