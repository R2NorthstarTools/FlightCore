--- conflicted
+++ resolved
@@ -7,14 +7,11 @@
 import { ReleaseCanal } from "../utils/ReleaseCanal";
 import { ElNotification, NotificationHandle } from 'element-plus';
 import { NorthstarState } from '../utils/NorthstarState';
-<<<<<<< HEAD
 import { appDir } from '@tauri-apps/api/path';
 import { open } from '@tauri-apps/api/dialog';
-=======
 import { Store } from 'tauri-plugin-store-api';
 
 const persistentStore = new Store('flight-core-settings.json');
->>>>>>> 546d1908
 
 
 export interface FlightCoreStore {
