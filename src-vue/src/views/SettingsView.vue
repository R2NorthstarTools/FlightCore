<template>
    <div class="fc-container">
        <el-scrollbar>
            <div class="fc_settings__container">
                <!-- Game folder location -->
                <div class="fc_parameter__panel">
                    <h3>{{ $t('settings.manage_install') }}</h3>
                    <el-input
                        v-model="$store.state.game_path"
                        :placeholder="$t('settings.choose_folder')"
                        @click="updateGamePath"
                    >
                        <template #prepend>
                            <el-button icon="Folder" @click="updateGamePath"/>
                        </template>
                    </el-input>
                </div>

                <!-- Thunderstore mods per page configuration -->
                <div class="fc_parameter__panel">
                    <h3>{{ $t('settings.nb_ts_mods_per_page') }}</h3>
                    <h6>
                        {{ $t('settings.nb_ts_mods_per_page_desc1') }}<br>
                        {{ $t('settings.nb_ts_mods_per_page_desc2') }}
                    </h6>
                    <el-input
                        v-model="modsPerPage"
                        type="number"
                    >
                        <template #append>
                            <el-button @click="modsPerPage = 20">
                                {{ $t('settings.nb_ts_mods_reset') }}
                            </el-button>
                        </template>
                    </el-input>
                </div>

                <!-- Interface localization -->
                <div class="fc_parameter__panel">
                    <h3>{{ $t('settings.language') }}</h3>
                    <language-selector/>
                </div>

                <!-- Repair window -->
                <div class="fc_parameter__panel">
                    <h3>{{ $t('settings.repair.title') }}</h3>
                    <el-button type="primary" @click="openRepairWindow">
                        {{ $t('settings.repair.open_window') }}
                    </el-button>
                </div>

                <!-- About section -->
                <div class="fc_parameter__panel">
                    <h3>{{ $t('settings.about') }}</h3>
                    <div class="fc_northstar__version" @click="activateDeveloperMode">
                        {{ $t('settings.flightcore_version') }} {{ flightcoreVersion === '' ? 'Unknown version' : `${flightcoreVersion}` }}
                    </div>
                </div>

                <!-- Testing section -->
                <div class="fc_parameter__panel">
                    <h3>{{ $t('settings.testing') }}</h3>
                    <span>
                        {{ $t('settings.enable_test_channels') }}
                        <el-switch v-model="enableReleasesSwitch"></el-switch>
                    </span>
                </div>
            </div>
        </el-scrollbar>
    </div>
</template>

<script lang="ts">
import { defineComponent } from "vue";
import { invoke } from "@tauri-apps/api";
import { ReleaseCanal } from "../utils/ReleaseCanal";
import { Store } from 'tauri-plugin-store-api';
<<<<<<< HEAD
import { showNotification } from "../utils/ui";
=======
import LanguageSelector from "../components/LanguageSelector.vue";
>>>>>>> a07c8de7
const persistentStore = new Store('flight-core-settings.json');

export default defineComponent({
    name: "SettingsView",
    components: {
        LanguageSelector
    },
    data() {
        return {
            developerModeClicks: 0
        }
    },
    computed: {
        flightcoreVersion(): string {
            return this.$store.state.flightcore_version;
        },
        enableReleasesSwitch: {
            get(): boolean {
                return this.$store.state.enableReleasesSwitch;
            },
            async set(value: boolean): Promise<void> {
                this.$store.state.enableReleasesSwitch = value;
                persistentStore.set('northstar-releases-switching', { value });
                await persistentStore.save(); // explicit save to disk

                // When disabling switch, we switch release canal to stable release, to avoid users being
                // stuck with release candidate after disabling release switching.
                if (!value && this.$store.state.northstar_release_canal !== ReleaseCanal.RELEASE) {
                    this.$store.commit('toggleReleaseCandidate');
                }
            }
        },
        modsPerPage: {
            get(): number {
                return this.$store.state.mods_per_page;
            },
            async set(value: number) {
                this.$store.state.mods_per_page = value;
                persistentStore.set('thunderstore-mods-per-page', { value });
                await persistentStore.save(); // explicit save to disk
            }
        }
    },
    methods: {
        activateDeveloperMode() {
            this.developerModeClicks += 1;
<<<<<<< HEAD
            if (this.developerModeClicks >= 6) {
                this.$store.state.developer_mode = true;
                showNotification('Watch out!', 'Developer mode enabled.', 'info');
=======
            if (this.developerModeClicks >= 6 && !this.$store.state.developer_mode) {
                this.$store.commit('toggleDeveloperMode');
                ElNotification({
                    title: this.$t('settings.dev_mode_enabled_title'),
                    message: this.$t('settings.dev_mode_enabled_text'),
                    type: 'info',
                    position: 'bottom-right'
                });
>>>>>>> a07c8de7
                this.developerModeClicks = 0;
            }
        },
        async updateGamePath() {
            this.$store.commit('updateGamePath');
        },
        async openRepairWindow() {
            await invoke("open_repair_window")
                .then((message) => { })
                .catch((error) => {
                    showNotification('Error', error, 'error');
                });
        },
    },
    mounted() {
        document.querySelector('input')!.disabled = true;
    },
    unmounted() {
        if (('' + this.modsPerPage) === '') {
            console.warn('Incorrect value for modsPerPage, resetting it to 20.');
            this.modsPerPage = 20;
        }
    }
});
</script>

<style scoped>
.fc_settings__container {
    max-width: 1200px;
    margin: 0 auto;
}

h3:first-of-type {
    margin-top: 0;
    margin-bottom: 1em;
    text-transform: uppercase;
    font-weight: unset;
}

.el-input, .el-select {
    width: 50%;
}

.el-switch {
    margin-left: 50px;
}


/* Parameter panel styles */
.fc_parameter__panel {
    margin-bottom: 30px;
}

.fc_parameter__panel h3 {
    margin-bottom: 5px;
}

.fc_parameter__panel h6 {
    margin-top: 0;
    margin-bottom: 12px;
}
</style><|MERGE_RESOLUTION|>--- conflicted
+++ resolved
@@ -75,11 +75,8 @@
 import { invoke } from "@tauri-apps/api";
 import { ReleaseCanal } from "../utils/ReleaseCanal";
 import { Store } from 'tauri-plugin-store-api';
-<<<<<<< HEAD
 import { showNotification } from "../utils/ui";
-=======
 import LanguageSelector from "../components/LanguageSelector.vue";
->>>>>>> a07c8de7
 const persistentStore = new Store('flight-core-settings.json');
 
 export default defineComponent({
@@ -126,20 +123,13 @@
     methods: {
         activateDeveloperMode() {
             this.developerModeClicks += 1;
-<<<<<<< HEAD
-            if (this.developerModeClicks >= 6) {
-                this.$store.state.developer_mode = true;
-                showNotification('Watch out!', 'Developer mode enabled.', 'info');
-=======
             if (this.developerModeClicks >= 6 && !this.$store.state.developer_mode) {
                 this.$store.commit('toggleDeveloperMode');
-                ElNotification({
-                    title: this.$t('settings.dev_mode_enabled_title'),
-                    message: this.$t('settings.dev_mode_enabled_text'),
-                    type: 'info',
-                    position: 'bottom-right'
-                });
->>>>>>> a07c8de7
+                showNotification(
+                    this.$t('settings.dev_mode_enabled_title'),
+                    this.$t('settings.dev_mode_enabled_text'),
+                    'info'
+                );
                 this.developerModeClicks = 0;
             }
         },
