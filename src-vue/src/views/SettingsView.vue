<template>
    <div class="fc-container">
        <el-scrollbar>
            <div class="fc_settings__container">
                <!-- Game folder location -->
                <h3>{{ $t('settings.manage_install') }}</h3>
                <el-input
                    v-model="$store.state.game_path"
                    class="w-50 m-2"
                    :placeholder="$t('settings.choose_folder')"
                    @click="updateGamePath"
                >
                    <template #prepend>
                        <el-button icon="Folder" @click="updateGamePath"/>
                    </template>
                </el-input>

                <!-- Thunderstore mods per page configuration -->
                <div class="fc_parameter__panel">
                    <h3>{{ $t('settings.nb_ts_mods_per_page') }}</h3>
                    <h6>
                        {{ $t('settings.nb_ts_mods_per_page_desc1') }}<br>
                        {{ $t('settings.nb_ts_mods_per_page_desc2') }}
                    </h6>
                    <el-input 
                        v-model="modsPerPage" 
                        type="number"
                    >
                        <template #append>
                            <el-button @click="modsPerPage = 20">
                                {{ $t('settings.nb_ts_mods_reset') }}
                            </el-button>
                        </template>
                    </el-input>
                </div>

<<<<<<< HEAD
                <!-- Interface localization -->
                <div class="fc_parameter__panel">
                    <h3>{{ $t('settings.language') }}</h3>
                    <language-selector/>
                </div>

                <h3>{{ $t('settings.about') }}</h3>
=======
                <h3>Repair</h3>
                <el-button type="primary" @click="openRepairWindow">
                    Open Repair window
                </el-button>

                <h3>About:</h3>
>>>>>>> 56c0ccb5
                <div class="fc_northstar__version" @click="activateDeveloperMode">
                    {{ $t('settings.flightcore_version') }} {{ flightcoreVersion === '' ? 'Unknown version' : `${flightcoreVersion}` }}
                </div>
                <br />
                <br />
                UI design inspired by <el-link :underline="false" target="_blank" href="https://github.com/TFORevive/tforevive_launcher/" type="primary">TFORevive Launcher</el-link> (not yet public)

                <h3>{{ $t('settings.testing') }}</h3>
                <span>
                    {{ $t('settings.enable_test_channels') }}
                    <el-switch v-model="enableReleasesSwitch"></el-switch>
                </span>
            </div>
        </el-scrollbar>
    </div>
</template>

<script lang="ts">
import { defineComponent } from "vue";
import { ElNotification } from 'element-plus';
import { invoke } from "@tauri-apps/api";
import { ReleaseCanal } from "../utils/ReleaseCanal";
import { Store } from 'tauri-plugin-store-api';
import LanguageSelector from "../components/LanguageSelector.vue";
const persistentStore = new Store('flight-core-settings.json');

export default defineComponent({
    name: "SettingsView",
    components: {
        LanguageSelector
    },
    data() {
        return {
            developerModeClicks: 0
        }
    },
    computed: {
        flightcoreVersion(): string {
            return this.$store.state.flightcore_version;
        },
        enableReleasesSwitch: {
            get(): boolean {
                return this.$store.state.enableReleasesSwitch;
            },
            set(value: boolean): void {
                this.$store.state.enableReleasesSwitch = value;
                persistentStore.set('northstar-releases-switching', { value });

                // When disabling switch, we switch release canal to stable release, to avoid users being
                // stuck with release candidate after disabling release switching.
                if (!value && this.$store.state.northstar_release_canal !== ReleaseCanal.RELEASE) {
                    this.$store.commit('toggleReleaseCandidate');
                }
            }
        },
        modsPerPage: {
            get(): number {
                return this.$store.state.mods_per_page;
            },
            set(value: number) {
                this.$store.state.mods_per_page = value;
                persistentStore.set('thunderstore-mods-per-page', { value });
            }
        }
    },
    methods: {
        activateDeveloperMode() {
            this.developerModeClicks += 1;
            if (this.developerModeClicks >= 6) {
                this.$store.state.developer_mode = true;
                ElNotification({
                    title: this.$t('settings.dev_mode_enabled_title'),
                    message: this.$t('settings.dev_mode_enabled_text'),
                    type: 'info',
                    position: 'bottom-right'
                });
                this.developerModeClicks = 0;
            }
        },
        async updateGamePath() {
            this.$store.commit('updateGamePath');
        },
        async openRepairWindow() {
            await invoke("open_repair_window")
                .then((message) => { })
                .catch((error) => {
                    ElNotification({
                        title: 'Error',
                        message: error,
                        type: 'error',
                        position: 'bottom-right'
                    });
                });
        },
    },
    mounted() {
        document.querySelector('input')!.disabled = true;
    },
    unmounted() {
        if (('' + this.modsPerPage) === '') {
            console.warn('Incorrect value for modsPerPage, resetting it to 20.');
            this.modsPerPage = 20;
        }
    }
});
</script>

<style scoped>
.fc_settings__container {
    max-width: 1200px;
    margin: 0 auto;
}

h3:first-of-type {
    margin-top: 0;
    margin-bottom: 1em;
    text-transform: uppercase;
    font-weight: unset;
}

.el-input, .el-select {
    width: 50%;
}

.el-switch {
    margin-left: 50px;
}


/* Parameter panel styles */
.fc_parameter__panel {
    margin: 30px 0;
}

.fc_parameter__panel h3 {
    margin-bottom: 5px;
}

.fc_parameter__panel h6 {
    margin-top: 0;
    margin-bottom: 12px;
}
</style><|MERGE_RESOLUTION|>--- conflicted
+++ resolved
@@ -22,8 +22,8 @@
                         {{ $t('settings.nb_ts_mods_per_page_desc1') }}<br>
                         {{ $t('settings.nb_ts_mods_per_page_desc2') }}
                     </h6>
-                    <el-input 
-                        v-model="modsPerPage" 
+                    <el-input
+                        v-model="modsPerPage"
                         type="number"
                     >
                         <template #append>
@@ -34,22 +34,19 @@
                     </el-input>
                 </div>
 
-<<<<<<< HEAD
                 <!-- Interface localization -->
                 <div class="fc_parameter__panel">
                     <h3>{{ $t('settings.language') }}</h3>
                     <language-selector/>
                 </div>
 
-                <h3>{{ $t('settings.about') }}</h3>
-=======
                 <h3>Repair</h3>
                 <el-button type="primary" @click="openRepairWindow">
                     Open Repair window
                 </el-button>
 
-                <h3>About:</h3>
->>>>>>> 56c0ccb5
+                <h3>{{ $t('settings.about') }}</h3>
+
                 <div class="fc_northstar__version" @click="activateDeveloperMode">
                     {{ $t('settings.flightcore_version') }} {{ flightcoreVersion === '' ? 'Unknown version' : `${flightcoreVersion}` }}
                 </div>
