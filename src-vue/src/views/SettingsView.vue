<template>
<<<<<<< HEAD
    <div class="fc_settings__container">
        <!-- Game folder location -->
        <h3>Manage installation</h3>
        <el-input
            v-model="$store.state.game_path"
            class="w-50 m-2"
            placeholder="Choose installation folder"
            @click="updateGamePath"
        >
            <template #prepend>
                <el-button icon="Folder" @click="updateGamePath"/>
            </template>
        </el-input>
        <h3>About:</h3>
        <div class="fc_northstar__version" @click="activateDeveloperMode">
            FlightCore Version: {{ flightcoreVersion === '' ? 'Unknown version' : `${flightcoreVersion}` }}
        </div>
        <br />
        <br />
        UI design inspired by <el-link :underline="false" target="_blank" href="https://github.com/TFORevive/tforevive_launcher/" type="primary">TFORevive Launcher</el-link> (not yet public)

        <h3>Testing:</h3>
        <span>
            Enable testing release channels
            <el-switch v-model="enableReleasesSwitch"></el-switch>
        </span>
=======
    <div class="fc-container">
        <el-scrollbar>
            <div class="fc_settings__container">
                <!-- Game folder location -->
                <h3>Manage installation</h3>
                <el-input
                    v-model="$store.state.game_path"
                    class="w-50 m-2"
                    placeholder="Choose installation folder"
                    @click="updateGamePath"
                >
                    <template #prepend>
                        <el-button icon="Folder" @click="updateGamePath"/>
                    </template>
                </el-input>
                <h3>About:</h3>
                <div class="fc_northstar__version" @click="activateDeveloperMode">
                    FlightCore Version: {{ flightcoreVersion === '' ? 'Unknown version' : `${flightcoreVersion}` }}
                </div>
                <br />
                <br />
                UI design inspired by <el-link :underline="false" target="_blank" href="https://github.com/TFORevive/tforevive_launcher/" type="primary">TFORevive Launcher</el-link> (not yet public)
            </div>
        </el-scrollbar>
>>>>>>> dc10eb68
    </div>
</template>

<script lang="ts">
import { defineComponent } from "vue";
import { ElNotification } from 'element-plus';
import { ReleaseCanal } from "../utils/ReleaseCanal";
import { Store } from 'tauri-plugin-store-api';
const persistentStore = new Store('flight-core-settings.json');

export default defineComponent({
    name: "SettingsView",
    data() {
        return {
            developerModeClicks: 0
        }
    },
    computed: {
        flightcoreVersion(): string {
            return this.$store.state.flightcore_version;
        },
        enableReleasesSwitch: {
            get(): boolean {
                return this.$store.state.enableReleasesSwitch;
            },
            set(value: boolean): void {
                this.$store.state.enableReleasesSwitch = value;
                persistentStore.set('northstar-releases-switching', { value });

                // When disabling switch, we switch release canal to stable release, to avoid users being
                // stuck with release candidate after disabling release switching.
                if (!value && this.$store.state.northstar_release_canal !== ReleaseCanal.RELEASE) {
                    this.$store.commit('toggleReleaseCandidate');
                }
            }
        }
    },
    methods: {
        activateDeveloperMode() {
            this.developerModeClicks += 1;
            if (this.developerModeClicks >= 6) {
                this.$store.state.developer_mode = true;
                ElNotification({
                    title: 'Watch out!',
                    message: 'Developer mode enabled.',
                    type: 'info',
                    position: 'bottom-right'
                });
                this.developerModeClicks = 0;
            }
        },
        async updateGamePath() {
            this.$store.commit('updateGamePath');
        }
    },
    mounted() {
        document.querySelector('input')!.disabled = true;
    }
});
</script>

<style scoped>
.fc_settings__container {
    max-width: 1200px;
    margin: 0 auto;
}

h3:first-of-type {
    margin-top: 0;
    margin-bottom: 1em;
    text-transform: uppercase;
    font-weight: unset;
}

.el-input {
    width: 50%;
}

.el-switch {
    margin-left: 50px;
}
</style><|MERGE_RESOLUTION|>--- conflicted
+++ resolved
@@ -1,32 +1,4 @@
 <template>
-<<<<<<< HEAD
-    <div class="fc_settings__container">
-        <!-- Game folder location -->
-        <h3>Manage installation</h3>
-        <el-input
-            v-model="$store.state.game_path"
-            class="w-50 m-2"
-            placeholder="Choose installation folder"
-            @click="updateGamePath"
-        >
-            <template #prepend>
-                <el-button icon="Folder" @click="updateGamePath"/>
-            </template>
-        </el-input>
-        <h3>About:</h3>
-        <div class="fc_northstar__version" @click="activateDeveloperMode">
-            FlightCore Version: {{ flightcoreVersion === '' ? 'Unknown version' : `${flightcoreVersion}` }}
-        </div>
-        <br />
-        <br />
-        UI design inspired by <el-link :underline="false" target="_blank" href="https://github.com/TFORevive/tforevive_launcher/" type="primary">TFORevive Launcher</el-link> (not yet public)
-
-        <h3>Testing:</h3>
-        <span>
-            Enable testing release channels
-            <el-switch v-model="enableReleasesSwitch"></el-switch>
-        </span>
-=======
     <div class="fc-container">
         <el-scrollbar>
             <div class="fc_settings__container">
@@ -49,9 +21,14 @@
                 <br />
                 <br />
                 UI design inspired by <el-link :underline="false" target="_blank" href="https://github.com/TFORevive/tforevive_launcher/" type="primary">TFORevive Launcher</el-link> (not yet public)
+
+                <h3>Testing:</h3>
+                <span>
+                    Enable testing release channels
+                    <el-switch v-model="enableReleasesSwitch"></el-switch>
+                </span>
             </div>
         </el-scrollbar>
->>>>>>> dc10eb68
     </div>
 </template>
 
