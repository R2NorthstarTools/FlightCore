--- conflicted
+++ resolved
@@ -116,13 +116,8 @@
             await persistentStore.save();
         },
         async disableModsettingsMod() {
-<<<<<<< HEAD
             await invoke("set_mod_enabled_status", { gameInstall: this.$store.state.game_install, modName: "Mod Settings", modVersion: "", isEnabled: false })
-                .then((message) => {
-=======
-            await invoke("set_mod_enabled_status", { gameInstall: this.$store.state.game_install, modName: "Mod Settings", isEnabled: false })
                 .then((_message) => {
->>>>>>> 55893078
                     showNotification(this.$t('generic.success'), this.$t('settings.repair.window.disable_modsettings_success'));
                 })
                 .catch((error) => {
