<template>
    <div class="fc__developer__container">
        <h3>Basic:</h3>

        <el-button type="primary" @click="disableDevMode">
            Disable developer mode
        </el-button>

        <el-button type="primary" @click="crashApplication">
            Panic button
        </el-button>

        <h3>Linux:</h3>

        <el-button type="primary" @click="checkLinuxCompatibility">
            Check NSProton Compatibility
        </el-button>

        <h3>Testing:</h3>

        <el-button type="primary" @click="toggleReleaseCandidate">
            Toggle Release Candidate
        </el-button>

        <el-button type="primary" @click="launchGameWithoutChecks">
            Launch Northstar (bypass all checks)
        </el-button>

        <h3>Mod install:</h3>

        <el-input v-model="mod_to_install_field_string" placeholder="Please input Thunderstore dependency string" clearable />

        <el-button type="primary" @click="installMod">
            Install mod
        </el-button>

        <h3>Repair:</h3>

        <el-button type="primary" @click="getInstalledMods">
            Get installed mods
        </el-button>
    </div>
</template>

<script lang="ts">
import { defineComponent } from "vue";
import { invoke } from "@tauri-apps/api";
import { ElNotification } from "element-plus";
import { ReleaseCanal } from "../utils/ReleaseCanal";
import { GameInstall } from "../utils/GameInstall";
import { Store } from 'tauri-plugin-store-api';
const persistentStore = new Store('flight-core-settings.json');

export default defineComponent({
    name: "DeveloperView",
    data() {
        return {
            mod_to_install_field_string : "",
        }
    },
    methods: {
        disableDevMode() {
            this.$store.commit('toggleDeveloperMode');
        },
        async crashApplication() {
            await invoke("force_panic");
            ElNotification({
                title: 'Error',
                message: "Never should have been able to get here!",
                type: 'error',
                position: 'bottom-right'
            });
        },
        async checkLinuxCompatibility() {
            await invoke("linux_checks")
                .then(() => {
                    ElNotification({
                        title: 'Linux compatible',
                        message: 'All checks passed',
                        type: 'success',
                        position: 'bottom-right'
                    });
                })
                .catch((error) => {
                    ElNotification({
                        title: 'Not linux compatible',
                        message: error,
                        type: 'error',
                        position: 'bottom-right'
                    });
                    console.error(error);
                });
        },
        async toggleReleaseCandidate() {
            // Flip between RELEASE and RELEASE_CANDIDATE
            this.$store.state.northstar_release_canal = this.$store.state.northstar_release_canal === ReleaseCanal.RELEASE
                ? ReleaseCanal.RELEASE_CANDIDATE
                : ReleaseCanal.RELEASE;

            // Save change in persistent store
            await persistentStore.set('northstar-release-canal', { value: this.$store.state.northstar_release_canal });

            // Update current state so that update check etc can be performed
            this.$store.commit("checkNorthstarUpdates");

            console.log(this.$store.state)

            // Display notification to highlight change
            ElNotification({
                title: `${this.$store.state.northstar_release_canal}`,
                message: `Switched release channel to: "${this.$store.state.northstar_release_canal}"`,
                type: 'success',
                position: 'bottom-right'
            });
        },
<<<<<<< HEAD
=======
        async launchGameWithoutChecks() {
            this.$store.commit('launchGame', true);
        },
        async disableAllModsButCore() {
            let game_install = {
                game_path: this.$store.state.game_path,
                install_type: this.$store.state.install_type
            } as GameInstall;
            await invoke("disable_all_but_core_caller", { gameInstall: game_install }).then((message) => {
                ElNotification({
                    title: 'Success',
                    message: "Disabled all mods but core",
                    type: 'success',
                    position: 'bottom-right'
                });
            })
                .catch((error) => {
                    ElNotification({
                        title: 'Error',
                        message: error,
                        type: 'error',
                        position: 'bottom-right'
                    });
                });
        },
>>>>>>> 13ff1b0a
        async getInstalledMods() {
            let game_install = {
                game_path: this.$store.state.game_path,
                install_type: this.$store.state.install_type
            } as GameInstall;
            await invoke("get_installed_mods_caller", { gameInstall: game_install }).then((message) => {
                // Simply console logging for now
                // In the future we should display the installed mods somewhere
                console.log(message);

                // Just a visual indicator that it worked
                ElNotification({
                    title: 'Success',
                    message: "Success",
                    type: 'success',
                    position: 'bottom-right'
                });
            })
                .catch((error) => {
                    ElNotification({
                        title: 'Error',
                        message: error,
                        type: 'error',
                        position: 'bottom-right'
                    });
                });
        },
        async installMod() {
            let game_install = {
                game_path: this.$store.state.game_path,
                install_type: this.$store.state.install_type
            } as GameInstall;
            let mod_to_install = this.mod_to_install_field_string;
            await invoke("install_mod_caller", { gameInstall: game_install, thunderstoreModString: mod_to_install }).then((message) => {
                // Show user notificatio if mod install completed.
                ElNotification({
                    title: `Installed ${mod_to_install}`,
                    message: message as string,
                    type: 'success',
                    position: 'bottom-right'
                });
            })
                .catch((error) => {
                    ElNotification({
                        title: 'Error',
                        message: error,
                        type: 'error',
                        position: 'bottom-right'
                    });
                });
        }
    }
});
</script>

<style scoped>
.fc__developer__container {
    padding: 20px 30px;
    color: white;
    position: relative;
}
</style><|MERGE_RESOLUTION|>--- conflicted
+++ resolved
@@ -113,34 +113,9 @@
                 position: 'bottom-right'
             });
         },
-<<<<<<< HEAD
-=======
         async launchGameWithoutChecks() {
             this.$store.commit('launchGame', true);
         },
-        async disableAllModsButCore() {
-            let game_install = {
-                game_path: this.$store.state.game_path,
-                install_type: this.$store.state.install_type
-            } as GameInstall;
-            await invoke("disable_all_but_core_caller", { gameInstall: game_install }).then((message) => {
-                ElNotification({
-                    title: 'Success',
-                    message: "Disabled all mods but core",
-                    type: 'success',
-                    position: 'bottom-right'
-                });
-            })
-                .catch((error) => {
-                    ElNotification({
-                        title: 'Error',
-                        message: error,
-                        type: 'error',
-                        position: 'bottom-right'
-                    });
-                });
-        },
->>>>>>> 13ff1b0a
         async getInstalledMods() {
             let game_install = {
                 game_path: this.$store.state.game_path,
