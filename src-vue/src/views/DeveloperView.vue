<template>
    <div class="fc-container">
        <el-scrollbar>
            <el-alert title="Warning" type="warning" :closable="false" show-icon>
                This page is designed for developers. Some of the buttons here can break your Northstar install if you do not know what you're doing!
            </el-alert>

<<<<<<< HEAD
            <el-select v-model="selected_project" placeholder="Select">
            <el-option
                v-for="item in project"
                :key="item.value"
                :label="item.label"
                :value="item.value"
                />
            </el-select>

            <el-button type="primary" @click="getTags">
                Get tags
            </el-button>

            <el-select v-model="firstTag" class="m-2" placeholder="First tag">
                <el-option
                    v-for="item in ns_release_tags"
                    :key="item.value"
                    :label="item.label"
                    :value="item"
                />
            </el-select>
            <el-select v-model="secondTag" class="m-2" placeholder="Second tag">
                <el-option
                    v-for="item in ns_release_tags"
                    :key="item.value"
                    :label="item.label"
                    :value="item"
                />
            </el-select>

            <el-button type="primary" @click="compareTags">
                Compare Tags
            </el-button>

            <el-input
                v-model="release_notes_text"
                type="textarea"
                :rows="5"
                placeholder="Output"
            />

=======
>>>>>>> 438f5f2f
            <h3>Basic:</h3>

            <el-button type="primary" @click="disableDevMode">
                Disable developer mode
            </el-button>

            <el-button type="primary" @click="crashApplication">
                Panic button
            </el-button>

            <h3>Linux:</h3>

            <el-button type="primary" @click="checkLinuxCompatibility">
                Check NSProton Compatibility
            </el-button>

            <h3>Testing:</h3>

            <el-button type="primary" @click="launchGameWithoutChecks">
                Launch Northstar (bypass all checks)
            </el-button>

            <el-button type="primary" @click="launchGameViaSteam">
                Launch Northstar via Steam
            </el-button>

            <h3>Repair:</h3>


            <el-button type="primary" @click="getInstalledMods">
                Get installed mods
            </el-button>

            <h3>Testing</h3>
            <pull-requests-selector />

            <h3>Mod install:</h3>

            <el-input v-model="mod_to_install_field_string" placeholder="Please input Thunderstore dependency string (example: AuthorName-ModName-1.2.3)" clearable />

            <el-button type="primary" @click="installMod">
                Install mod
            </el-button>

            <h3>Release management</h3>
            
            <el-button type="primary" @click="getTags">
                Get tags
            </el-button>

            <el-select v-model="firstTag" class="m-2" placeholder="First tag">
                <el-option
                    v-for="item in ns_release_tags"
                    :key="item.value"
                    :label="item.label"
                    :value="item"
                />
            </el-select>
            <el-select v-model="secondTag" class="m-2" placeholder="Second tag">
                <el-option
                    v-for="item in ns_release_tags"
                    :key="item.value"
                    :label="item.label"
                    :value="item"
                />
            </el-select>

            <el-button type="primary" @click="compareTags">
                Compare Tags
            </el-button>

            <el-input
                v-model="release_notes_text"
                type="textarea"
                :rows="5"
                placeholder="Output"
            />
        </el-scrollbar>
    </div>
</template>

<script lang="ts">
import { defineComponent } from "vue";
import { invoke } from "@tauri-apps/api";
import { GameInstall } from "../utils/GameInstall";
import { TagWrapper } from "../../../src-tauri/bindings/TagWrapper";
import PullRequestsSelector from "../components/PullRequestsSelector.vue";
import { showErrorNotification, showNotification } from "../utils/ui";
import { Project } from "../../../src-tauri/bindings/Project"

export default defineComponent({
    name: "DeveloperView",
    components: {
        PullRequestsSelector
    },
    data() {
        return {
            mod_to_install_field_string : "",
            release_notes_text : "",
            first_tag: { label: '', value: {name: ''} },
            second_tag: { label: '', value: {name: ''} },
            ns_release_tags: [] as TagWrapper[],
            selected_project: "FlightCore",
            project: [
                {
                    value: 'FlightCore',
                    label: 'FlightCore',
                },
                {
                    value: 'Northstar',
                    label: 'Northstar',
                }
            ],
        }
    },
    computed: {
        firstTag: {
            get(): TagWrapper {
                return this.first_tag;
            },
            set(value: TagWrapper) {
                this.first_tag = value;
            }
        },
        secondTag: {
            get(): TagWrapper {
                return this.second_tag;
            },
            set(value: TagWrapper) {
                this.second_tag = value;
            }
        },
    },
    methods: {
        disableDevMode() {
            this.$store.commit('toggleDeveloperMode');
        },
        async crashApplication() {
            await invoke("force_panic");
            showErrorNotification("Never should have been able to get here!");
        },
        async checkLinuxCompatibility() {
            await invoke("linux_checks")
                .then(() => {
                    showNotification('Linux compatible', 'All checks passed');
                })
                .catch((error) => {
                    showNotification('Not Linux compatible', error, 'error');
                    console.error(error);
                });
        },
        async launchGameWithoutChecks() {
            this.$store.commit('launchGame', true);
        },
        async launchGameViaSteam() {
            this.$store.commit('launchGameSteam', true);
        },
        async getInstalledMods() {
            let game_install = {
                game_path: this.$store.state.game_path,
                install_type: this.$store.state.install_type
            } as GameInstall;
            await invoke("get_installed_mods_and_properties", { gameInstall: game_install }).then((message) => {
                // Simply console logging for now
                // In the future we should display the installed mods somewhere
                console.log(message);

                // Just a visual indicator that it worked
                showNotification('Success');
            })
                .catch((error) => {
                    showErrorNotification(error);
                });
        },
        async installMod() {
            let game_install = {
                game_path: this.$store.state.game_path,
                install_type: this.$store.state.install_type
            } as GameInstall;
            let mod_to_install = this.mod_to_install_field_string;
            await invoke<string>("install_mod_caller", { gameInstall: game_install, thunderstoreModString: mod_to_install }).then((message) => {
                // Show user notification if mod install completed.
                showNotification(`Installed ${mod_to_install}`, message);
            })
                .catch((error) => {
                    showErrorNotification(error);
                });
        },
        async getTags() {
            await invoke<TagWrapper[]>("get_list_of_tags", {project: this.selected_project})
                .then((message) => {
                    this.ns_release_tags = message;
                    showNotification("Done", "Fetched tags");
                })
                .catch((error) => {
                    showErrorNotification(error);
                });
        },
        async compareTags() {
            await invoke<string>("compare_tags", {project: this.selected_project, firstTag: this.firstTag.value, secondTag: this.secondTag.value})
                .then((message) => {
                    this.release_notes_text = message;
                    showNotification("Done", "Generated release notes");
                })
                .catch((error) => {
                    showErrorNotification(error);
                });
        },
    }
});
</script>

<style scoped>
</style><|MERGE_RESOLUTION|>--- conflicted
+++ resolved
@@ -5,7 +5,51 @@
                 This page is designed for developers. Some of the buttons here can break your Northstar install if you do not know what you're doing!
             </el-alert>
 
-<<<<<<< HEAD
+            <h3>Basic:</h3>
+
+            <el-button type="primary" @click="disableDevMode">
+                Disable developer mode
+            </el-button>
+
+            <el-button type="primary" @click="crashApplication">
+                Panic button
+            </el-button>
+
+            <h3>Linux:</h3>
+
+            <el-button type="primary" @click="checkLinuxCompatibility">
+                Check NSProton Compatibility
+            </el-button>
+
+            <h3>Testing:</h3>
+
+            <el-button type="primary" @click="launchGameWithoutChecks">
+                Launch Northstar (bypass all checks)
+            </el-button>
+
+            <el-button type="primary" @click="launchGameViaSteam">
+                Launch Northstar via Steam
+            </el-button>
+
+            <h3>Repair:</h3>
+
+
+            <el-button type="primary" @click="getInstalledMods">
+                Get installed mods
+            </el-button>
+
+            <h3>Testing</h3>
+            <pull-requests-selector />
+
+            <h3>Mod install:</h3>
+
+            <el-input v-model="mod_to_install_field_string" placeholder="Please input Thunderstore dependency string (example: AuthorName-ModName-1.2.3)" clearable />
+
+            <el-button type="primary" @click="installMod">
+                Install mod
+            </el-button>
+
+            <h3>Release management</h3>
             <el-select v-model="selected_project" placeholder="Select">
             <el-option
                 v-for="item in project"
@@ -13,88 +57,7 @@
                 :label="item.label"
                 :value="item.value"
                 />
-            </el-select>
-
-            <el-button type="primary" @click="getTags">
-                Get tags
-            </el-button>
-
-            <el-select v-model="firstTag" class="m-2" placeholder="First tag">
-                <el-option
-                    v-for="item in ns_release_tags"
-                    :key="item.value"
-                    :label="item.label"
-                    :value="item"
-                />
-            </el-select>
-            <el-select v-model="secondTag" class="m-2" placeholder="Second tag">
-                <el-option
-                    v-for="item in ns_release_tags"
-                    :key="item.value"
-                    :label="item.label"
-                    :value="item"
-                />
-            </el-select>
-
-            <el-button type="primary" @click="compareTags">
-                Compare Tags
-            </el-button>
-
-            <el-input
-                v-model="release_notes_text"
-                type="textarea"
-                :rows="5"
-                placeholder="Output"
-            />
-
-=======
->>>>>>> 438f5f2f
-            <h3>Basic:</h3>
-
-            <el-button type="primary" @click="disableDevMode">
-                Disable developer mode
-            </el-button>
-
-            <el-button type="primary" @click="crashApplication">
-                Panic button
-            </el-button>
-
-            <h3>Linux:</h3>
-
-            <el-button type="primary" @click="checkLinuxCompatibility">
-                Check NSProton Compatibility
-            </el-button>
-
-            <h3>Testing:</h3>
-
-            <el-button type="primary" @click="launchGameWithoutChecks">
-                Launch Northstar (bypass all checks)
-            </el-button>
-
-            <el-button type="primary" @click="launchGameViaSteam">
-                Launch Northstar via Steam
-            </el-button>
-
-            <h3>Repair:</h3>
-
-
-            <el-button type="primary" @click="getInstalledMods">
-                Get installed mods
-            </el-button>
-
-            <h3>Testing</h3>
-            <pull-requests-selector />
-
-            <h3>Mod install:</h3>
-
-            <el-input v-model="mod_to_install_field_string" placeholder="Please input Thunderstore dependency string (example: AuthorName-ModName-1.2.3)" clearable />
-
-            <el-button type="primary" @click="installMod">
-                Install mod
-            </el-button>
-
-            <h3>Release management</h3>
-            
+            </el-select>            
             <el-button type="primary" @click="getTags">
                 Get tags
             </el-button>
