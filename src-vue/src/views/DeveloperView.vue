--- conflicted
+++ resolved
@@ -19,19 +19,9 @@
 
             <h3>Testing:</h3>
 
-<<<<<<< HEAD
-        <el-button type="primary" @click="launchGameWithoutChecks">
-            Launch Northstar (bypass all checks)
-        </el-button>
-=======
-            <el-button type="primary" @click="toggleReleaseCandidate">
-                Toggle Release Candidate
-            </el-button>
-
             <el-button type="primary" @click="launchGameWithoutChecks">
                 Launch Northstar (bypass all checks)
             </el-button>
->>>>>>> dc10eb68
 
             <h3>Mod install:</h3>
 
