<template>
    <div class="fc-container">
        <el-scrollbar>
            <el-alert title="Warning" type="warning" :closable="false" show-icon>
                This page is designed for developers. Some of the buttons here can break your Northstar install if you do not know what you're doing!
            </el-alert>
            <h3>Basic:</h3>

            <el-button type="primary" @click="disableDevMode">
                Disable developer mode
            </el-button>

            <el-button type="primary" @click="crashApplication">
                Panic button
            </el-button>

            <h3>Linux:</h3>

            <el-button type="primary" @click="checkLinuxCompatibility">
                Check NSProton Compatibility
            </el-button>

            <h3>Testing:</h3>

            <el-button type="primary" @click="launchGameWithoutChecks">
                Launch Northstar (bypass all checks)
            </el-button>

            <h3>Mod install:</h3>

            <el-input v-model="mod_to_install_field_string" placeholder="Please input Thunderstore dependency string (example: AuthorName-ModName-1.2.3)" clearable />

            <el-button type="primary" @click="installMod">
                Install mod
            </el-button>

            <h3>Repair:</h3>

            <el-button type="primary" @click="disableAllModsButCore">
                Disable all but core mods
            </el-button>

            <el-button type="primary" @click="forceInstallNorthstar">
                Force reinstall Northstar
            </el-button>

            <el-button type="primary" @click="getInstalledMods">
                Get installed mods
            </el-button>

            <el-button type="primary" @click="cleanUpDownloadFolder">
                Force delete temp download folder
            </el-button>

            <el-button type="primary" @click="clearFlightCorePersistentStore">
                Delete FlightCore persistent store
            </el-button>
            <h3>Testing</h3>

            <el-collapse>
                <el-collapse-item title="Launcher PRs" name="1">
                    <el-button type="primary" @click="getPullRequests('LAUNCHER')">
                        Get launcher PRs
                    </el-button>
                    <p v-if="pull_requests_launcher.length === 0">No PRs loaded</p>
                    <el-card v-else shadow="hover" v-for="pull_request in pull_requests_launcher" v-bind:key="pull_request.url">
                        <el-button type="primary" @click="installLauncherPR(pull_request)">Install</el-button>
                        <a target="_blank" :href="pull_request.html_url">
                            {{ pull_request.number }}: {{ pull_request.title }}
                        </a>
                    </el-card>
                </el-collapse-item>
            </el-collapse>

            <el-collapse>
                <el-collapse-item title="Mods PRs" name="1">
                    <el-alert title="Warning" type="warning" :closable="false" show-icon>
                        Mod PRs are installed into a separate profile. Make sure to launch via 'r2ns-launch-mod-pr-version.bat' or via '-profile=R2Northstar-PR-test-managed-folder' to actually run the PR version!
                    </el-alert>
                    <el-button type="primary" @click="getPullRequests('MODS')">
                        Get Mods PRs
                    </el-button>
                    <p v-if="pull_requests_mods.length === 0">No PRs loaded</p>
                    <el-card v-else shadow="hover" v-for="pull_request in pull_requests_mods" v-bind:key="pull_request.url">
                        <el-button type="primary" @click="installModsPR(pull_request)">Install</el-button>
                        <a target="_blank" :href="pull_request.html_url">
                            {{ pull_request.number }}: {{ pull_request.title }}
                        </a>
                    </el-card>
                </el-collapse-item>
            </el-collapse>
        </el-scrollbar>
    </div>
</template>

<script lang="ts">
import { defineComponent } from "vue";
import { invoke } from "@tauri-apps/api";
import { ElNotification } from "element-plus";
import { GameInstall } from "../utils/GameInstall";
import { Store } from 'tauri-plugin-store-api';
<<<<<<< HEAD
import { PullsApiResponseElement } from "../../../src-tauri/bindings/PullsApiResponseElement";
import { PullRequestType } from "../../../src-tauri/bindings/PullRequestType";
=======
import { ReleaseCanal } from "../utils/ReleaseCanal";
>>>>>>> e8277730
const persistentStore = new Store('flight-core-settings.json');

export default defineComponent({
    name: "DeveloperView",
    computed: {
        pull_requests_launcher(): PullsApiResponseElement[] {
            return this.$store.state.pull_requests_launcher;
        },
        pull_requests_mods(): PullsApiResponseElement[] {
            return this.$store.state.pull_requests_mods;
        },
    },
    data() {
        return {
            mod_to_install_field_string : "",
        }
    },
    methods: {
        disableDevMode() {
            this.$store.commit('toggleDeveloperMode');
        },
        async crashApplication() {
            await invoke("force_panic");
            ElNotification({
                title: 'Error',
                message: "Never should have been able to get here!",
                type: 'error',
                position: 'bottom-right'
            });
        },
        async checkLinuxCompatibility() {
            await invoke("linux_checks")
                .then(() => {
                    ElNotification({
                        title: 'Linux compatible',
                        message: 'All checks passed',
                        type: 'success',
                        position: 'bottom-right'
                    });
                })
                .catch((error) => {
                    ElNotification({
                        title: 'Not linux compatible',
                        message: error,
                        type: 'error',
                        position: 'bottom-right'
                    });
                    console.error(error);
                });
        },
        async launchGameWithoutChecks() {
            this.$store.commit('launchGame', true);
        },
        async disableAllModsButCore() {
            let game_install = {
                game_path: this.$store.state.game_path,
                install_type: this.$store.state.install_type
            } as GameInstall;
            await invoke("disable_all_but_core", { gameInstall: game_install }).then((message) => {
                ElNotification({
                    title: 'Success',
                    message: "Disabled all mods but core",
                    type: 'success',
                    position: 'bottom-right'
                });
            })
                .catch((error) => {
                    ElNotification({
                        title: 'Error',
                        message: error,
                        type: 'error',
                        position: 'bottom-right'
                    });
                });
        },
        async getInstalledMods() {
            let game_install = {
                game_path: this.$store.state.game_path,
                install_type: this.$store.state.install_type
            } as GameInstall;
            await invoke("get_installed_mods_and_properties", { gameInstall: game_install }).then((message) => {
                // Simply console logging for now
                // In the future we should display the installed mods somewhere
                console.log(message);

                // Just a visual indicator that it worked
                ElNotification({
                    title: 'Success',
                    message: "Success",
                    type: 'success',
                    position: 'bottom-right'
                });
            })
                .catch((error) => {
                    ElNotification({
                        title: 'Error',
                        message: error,
                        type: 'error',
                        position: 'bottom-right'
                    });
                });
        },
        async installMod() {
            let game_install = {
                game_path: this.$store.state.game_path,
                install_type: this.$store.state.install_type
            } as GameInstall;
            let mod_to_install = this.mod_to_install_field_string;
            await invoke("install_mod_caller", { gameInstall: game_install, thunderstoreModString: mod_to_install }).then((message) => {
                // Show user notification if mod install completed.
                ElNotification({
                    title: `Installed ${mod_to_install}`,
                    message: message as string,
                    type: 'success',
                    position: 'bottom-right'
                });
            })
                .catch((error) => {
                    ElNotification({
                        title: 'Error',
                        message: error,
                        type: 'error',
                        position: 'bottom-right'
                    });
                });
        },
        async cleanUpDownloadFolder() {
            let game_install = {
                game_path: this.$store.state.game_path,
                install_type: this.$store.state.install_type
            } as GameInstall;
            await invoke("clean_up_download_folder_caller", { gameInstall: game_install, force: true }).then((message) => {
                // Show user notification if task completed.
                ElNotification({
                    title: `Done`,
                    message: `Done`,
                    type: 'success',
                    position: 'bottom-right'
                });
            })
                .catch((error) => {
                    ElNotification({
                        title: 'Error',
                        message: error,
                        type: 'error',
                        position: 'bottom-right'
                    });
                });
        },
        async clearFlightCorePersistentStore() {
            // Clear store...
            await persistentStore.clear();
            // ...and save
            await persistentStore.save();
        },
<<<<<<< HEAD
        async getPullRequests(pull_request_type: PullRequestType) {
            await invoke<PullsApiResponseElement[]>("get_pull_requests_wrapper", { installType: pull_request_type }).then((message) => {
                console.log(message);
                // Show user notification if mod install completed.
                ElNotification({
                    title: `Done`,
                    message: `Loaded pull requests`,
                    type: 'success',
                    position: 'bottom-right'
                });

                switch (pull_request_type) {
                    case "MODS":
                        this.$store.state.pull_requests_mods = message;
                        break;

                    case "LAUNCHER":
                        this.$store.state.pull_requests_launcher = message;
                        break;

                    default:
                        console.error("We should never end up here");
                }
            })
                .catch((error) => {
                    ElNotification({
                        title: 'Error',
                        message: error,
                        type: 'error',
                        position: 'bottom-right'
                    });
                });
        },
        async installLauncherPR(pull_request: PullsApiResponseElement) {
            await invoke("apply_launcher_pr", {pullRequest: pull_request, gameInstallPath: this.$store.state.game_path}).then((message) => {
                console.log(message);
                // Show user notification if mod install completed.
                ElNotification({
                    title: `Done`,
                    message: `Installed ${pull_request.number}: "${pull_request.title}"`,
                    type: 'success',
                    position: 'bottom-right'
                });
            })
                .catch((error) => {
                    ElNotification({
                        title: 'Error',
                        message: error,
                        type: 'error',
                        position: 'bottom-right'
                    });
                });
        },
        async installModsPR(pull_request: PullsApiResponseElement) {
            console.log(pull_request);
            await invoke("apply_mods_pr", {pullRequest: pull_request, gameInstallPath: this.$store.state.game_path}).then((message) => {
                // Show user notification if mod install completed.
                ElNotification({
                    title: `Done`,
                    message: `Installed ${pull_request.number}: "${pull_request.title}"\nMake sure to launch via batch file or by specifying correct profile!`,
                    type: 'success',
                    position: 'bottom-right'
                });
            })
=======
        async forceInstallNorthstar() {
            let game_install = {
                game_path: this.$store.state.game_path,
                install_type: this.$store.state.install_type
            } as GameInstall;

            // Send notification telling the user to wait for the process to finish
            const notification = ElNotification({
                title: 'Force reinstalling Northstar',
                message: 'Please wait',
                duration: 0,
                type: 'info',
                position: 'bottom-right'
            });

            let install_northstar_result = invoke("install_northstar_caller", { gamePath: game_install.game_path, northstarPackageName: ReleaseCanal.RELEASE });
            await install_northstar_result
                .then((message) => {
                    // Send notification
                    ElNotification({
                        title: `Done`,
                        message: `Successfully reinstalled Northstar`,
                        type: 'success',
                        position: 'bottom-right'
                    });
                    this.$store.commit('checkNorthstarUpdates');
                })
>>>>>>> e8277730
                .catch((error) => {
                    ElNotification({
                        title: 'Error',
                        message: error,
                        type: 'error',
                        position: 'bottom-right'
                    });
<<<<<<< HEAD
=======
                    console.error(error);
                })
                .finally(() => {
                    // Clear old notification
                    notification.close();
>>>>>>> e8277730
                });
        },
    }
});
</script>

<style scoped>
</style><|MERGE_RESOLUTION|>--- conflicted
+++ resolved
@@ -99,12 +99,9 @@
 import { ElNotification } from "element-plus";
 import { GameInstall } from "../utils/GameInstall";
 import { Store } from 'tauri-plugin-store-api';
-<<<<<<< HEAD
 import { PullsApiResponseElement } from "../../../src-tauri/bindings/PullsApiResponseElement";
 import { PullRequestType } from "../../../src-tauri/bindings/PullRequestType";
-=======
 import { ReleaseCanal } from "../utils/ReleaseCanal";
->>>>>>> e8277730
 const persistentStore = new Store('flight-core-settings.json');
 
 export default defineComponent({
@@ -260,7 +257,6 @@
             // ...and save
             await persistentStore.save();
         },
-<<<<<<< HEAD
         async getPullRequests(pull_request_type: PullRequestType) {
             await invoke<PullsApiResponseElement[]>("get_pull_requests_wrapper", { installType: pull_request_type }).then((message) => {
                 console.log(message);
@@ -325,13 +321,20 @@
                     position: 'bottom-right'
                 });
             })
-=======
+                .catch((error) => {
+                    ElNotification({
+                        title: 'Error',
+                        message: error,
+                        type: 'error',
+                        position: 'bottom-right'
+                    });
+                });
+        },
         async forceInstallNorthstar() {
             let game_install = {
                 game_path: this.$store.state.game_path,
                 install_type: this.$store.state.install_type
             } as GameInstall;
-
             // Send notification telling the user to wait for the process to finish
             const notification = ElNotification({
                 title: 'Force reinstalling Northstar',
@@ -340,7 +343,6 @@
                 type: 'info',
                 position: 'bottom-right'
             });
-
             let install_northstar_result = invoke("install_northstar_caller", { gamePath: game_install.game_path, northstarPackageName: ReleaseCanal.RELEASE });
             await install_northstar_result
                 .then((message) => {
@@ -353,22 +355,18 @@
                     });
                     this.$store.commit('checkNorthstarUpdates');
                 })
->>>>>>> e8277730
-                .catch((error) => {
-                    ElNotification({
-                        title: 'Error',
-                        message: error,
-                        type: 'error',
-                        position: 'bottom-right'
-                    });
-<<<<<<< HEAD
-=======
+                .catch((error) => {
+                    ElNotification({
+                        title: 'Error',
+                        message: error,
+                        type: 'error',
+                        position: 'bottom-right'
+                    });
                     console.error(error);
                 })
                 .finally(() => {
                     // Clear old notification
                     notification.close();
->>>>>>> e8277730
                 });
         },
     }
