--- conflicted
+++ resolved
@@ -98,11 +98,8 @@
 import { ElNotification } from "element-plus";
 import { GameInstall } from "../utils/GameInstall";
 import { Store } from 'tauri-plugin-store-api';
-<<<<<<< HEAD
 import { Tag } from "../../../src-tauri/bindings/Tag";
-=======
 import { ReleaseCanal } from "../utils/ReleaseCanal";
->>>>>>> 3e02990c
 const persistentStore = new Store('flight-core-settings.json');
 
 export default defineComponent({
@@ -275,7 +272,6 @@
             // ...and save
             await persistentStore.save();
         },
-<<<<<<< HEAD
         async getTags() {
             await invoke<Tag[]>("get_list_of_tags")
                 .then((message) => {
@@ -285,13 +281,39 @@
                         type: 'success',
                         position: 'bottom-right'
                     });
-=======
+                })
+                .catch((error) => {
+                    ElNotification({
+                        title: 'Error',
+                        message: error,
+                        type: 'error',
+                        position: 'bottom-right'
+                    });
+                });
+        },
+        async compareTags() {
+            await invoke<string>("compare_tags", {firstTag: this.firstTag, secondTag: this.secondTag})
+                .then((message) => {
+                    this.release_notes_text = message;
+                    ElNotification({
+                        type: 'success',
+                        position: 'bottom-right'
+                    });
+                })
+                .catch((error) => {
+                    ElNotification({
+                        title: 'Error',
+                        message: error,
+                        type: 'error',
+                        position: 'bottom-right'
+                    });
+                });
+        },
         async forceInstallNorthstar() {
             let game_install = {
                 game_path: this.$store.state.game_path,
                 install_type: this.$store.state.install_type
             } as GameInstall;
-
             // Send notification telling the user to wait for the process to finish
             const notification = ElNotification({
                 title: 'Force reinstalling Northstar',
@@ -300,7 +322,6 @@
                 type: 'info',
                 position: 'bottom-right'
             });
-
             let install_northstar_result = invoke("install_northstar_caller", { gamePath: game_install.game_path, northstarPackageName: ReleaseCanal.RELEASE });
             await install_northstar_result
                 .then((message) => {
@@ -312,41 +333,19 @@
                         position: 'bottom-right'
                     });
                     this.$store.commit('checkNorthstarUpdates');
->>>>>>> 3e02990c
-                })
-                .catch((error) => {
-                    ElNotification({
-                        title: 'Error',
-                        message: error,
-                        type: 'error',
-                        position: 'bottom-right'
-                    });
-<<<<<<< HEAD
-                });
-        },
-        async compareTags() {
-            await invoke<string>("compare_tags", {firstTag: this.firstTag, secondTag: this.secondTag})
-                .then((message) => {
-                    this.release_notes_text = message;
-                    ElNotification({
-                        type: 'success',
-                        position: 'bottom-right'
-                    });
-                })
-                .catch((error) => {
-                    ElNotification({
-                        title: 'Error',
-                        message: error,
-                        type: 'error',
-                        position: 'bottom-right'
-                    });
-=======
+                })
+                .catch((error) => {
+                    ElNotification({
+                        title: 'Error',
+                        message: error,
+                        type: 'error',
+                        position: 'bottom-right'
+                    });
                     console.error(error);
                 })
                 .finally(() => {
                     // Clear old notification
                     notification.close();
->>>>>>> 3e02990c
                 });
         },
     }
