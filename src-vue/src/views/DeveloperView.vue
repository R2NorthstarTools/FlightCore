<template>
    <div class="fc-container">
        <el-scrollbar>
            <el-alert title="Warning" type="warning" :closable="false" show-icon>
                This page is designed for developers. Some of the buttons here can break your Northstar install if you do not know what you're doing!
            </el-alert>

            <el-button type="primary" @click="getAvailableNorthstarVersions">
                Get available versions
            </el-button>

            <el-select v-model="selected_ns_version" class="m-2" placeholder="Versions">
                <el-option
                    v-for="item in ns_versions"
                    :key="item.value"
                    :label="item.label"
                    :value="item"
                />
            </el-select>

            <el-button type="primary" @click="installNorthstarVersion">
                Install
            </el-button>

            <h3>Basic:</h3>

            <el-button type="primary" @click="disableDevMode">
                Disable developer mode
            </el-button>

            <el-button type="primary" @click="crashApplication">
                Panic button
            </el-button>

            <h3>Linux:</h3>

            <el-button type="primary" @click="checkLinuxCompatibility">
                Check NSProton Compatibility
            </el-button>

            <h3>Testing:</h3>

            <el-button type="primary" @click="launchGameWithoutChecks">
                Launch Northstar (bypass all checks)
            </el-button>

            <el-button type="primary" @click="launchGameViaSteam">
                Launch Northstar via Steam
            </el-button>

            <h3>Repair:</h3>


            <el-button type="primary" @click="getInstalledMods">
                Get installed mods
            </el-button>

            <h3>Testing</h3>
            <pull-requests-selector />

            <h3>Mod install:</h3>

            <el-input v-model="mod_to_install_field_string" placeholder="Please input Thunderstore dependency string (example: AuthorName-ModName-1.2.3)" clearable />

            <el-button type="primary" @click="installMod">
                Install mod
            </el-button>

            <h3>Release management</h3>
<<<<<<< HEAD

=======
            <el-select v-model="selected_project" placeholder="Select">
            <el-option
                v-for="item in project"
                :key="item.value"
                :label="item.label"
                :value="item.value"
                />
            </el-select>            
>>>>>>> 4f1f468d
            <el-button type="primary" @click="getTags">
                Get tags
            </el-button>

            <el-select v-model="firstTag" class="m-2" placeholder="First tag">
                <el-option
                    v-for="item in ns_release_tags"
                    :key="item.value"
                    :label="item.label"
                    :value="item"
                />
            </el-select>
            <el-select v-model="secondTag" class="m-2" placeholder="Second tag">
                <el-option
                    v-for="item in ns_release_tags"
                    :key="item.value"
                    :label="item.label"
                    :value="item"
                />
            </el-select>

            <el-button type="primary" @click="compareTags">
                Compare Tags
            </el-button>

            <el-input
                v-model="release_notes_text"
                type="textarea"
                :rows="5"
                placeholder="Output"
            />
        </el-scrollbar>
    </div>
</template>

<script lang="ts">
import { defineComponent } from "vue";
import { invoke } from "@tauri-apps/api";
import { GameInstall } from "../utils/GameInstall";
import { TagWrapper } from "../../../src-tauri/bindings/TagWrapper";
import { NorthstarThunderstoreReleaseWrapper } from "../../../src-tauri/bindings/NorthstarThunderstoreReleaseWrapper";
import PullRequestsSelector from "../components/PullRequestsSelector.vue";
import { showErrorNotification, showNotification } from "../utils/ui";
import { Project } from "../../../src-tauri/bindings/Project"

export default defineComponent({
    name: "DeveloperView",
    components: {
        PullRequestsSelector
    },
    data() {
        return {
            mod_to_install_field_string : "",
            release_notes_text : "",
            first_tag: { label: '', value: {name: ''} },
            second_tag: { label: '', value: {name: ''} },
            ns_release_tags: [] as TagWrapper[],
<<<<<<< HEAD
            ns_versions: [] as NorthstarThunderstoreReleaseWrapper[],
            selected_ns_version: { label: '', value: { package: '', version: '' } } as NorthstarThunderstoreReleaseWrapper,
=======
            selected_project: "FlightCore",
            project: [
                {
                    value: 'FlightCore',
                    label: 'FlightCore',
                },
                {
                    value: 'Northstar',
                    label: 'Northstar',
                }
            ],
>>>>>>> 4f1f468d
        }
    },
    computed: {
        firstTag: {
            get(): TagWrapper {
                return this.first_tag;
            },
            set(value: TagWrapper) {
                this.first_tag = value;
            }
        },
        secondTag: {
            get(): TagWrapper {
                return this.second_tag;
            },
            set(value: TagWrapper) {
                this.second_tag = value;
            }
        },
    },
    methods: {
        disableDevMode() {
            this.$store.commit('toggleDeveloperMode');
        },
        async crashApplication() {
            await invoke("force_panic");
            showErrorNotification("Never should have been able to get here!");
        },
        async checkLinuxCompatibility() {
            await invoke("linux_checks")
                .then(() => {
                    showNotification('Linux compatible', 'All checks passed');
                })
                .catch((error) => {
                    showNotification('Not Linux compatible', error, 'error');
                    console.error(error);
                });
        },
        async launchGameWithoutChecks() {
            this.$store.commit('launchGame', true);
        },
        async launchGameViaSteam() {
            this.$store.commit('launchGameSteam', true);
        },
        async getInstalledMods() {
            let game_install = {
                game_path: this.$store.state.game_path,
                install_type: this.$store.state.install_type
            } as GameInstall;
            await invoke("get_installed_mods_and_properties", { gameInstall: game_install }).then((message) => {
                // Simply console logging for now
                // In the future we should display the installed mods somewhere
                console.log(message);

                // Just a visual indicator that it worked
                showNotification('Success');
            })
                .catch((error) => {
                    showErrorNotification(error);
                });
        },
        async installMod() {
            let game_install = {
                game_path: this.$store.state.game_path,
                install_type: this.$store.state.install_type
            } as GameInstall;
            let mod_to_install = this.mod_to_install_field_string;
            await invoke<string>("install_mod_caller", { gameInstall: game_install, thunderstoreModString: mod_to_install }).then((message) => {
                // Show user notification if mod install completed.
                showNotification(`Installed ${mod_to_install}`, message);
            })
                .catch((error) => {
                    showErrorNotification(error);
                });
        },
        async getTags() {
            await invoke<TagWrapper[]>("get_list_of_tags", {project: this.selected_project})
                .then((message) => {
                    this.ns_release_tags = message;
                    showNotification("Done", "Fetched tags");
                })
                .catch((error) => {
                    showErrorNotification(error);
                });
        },
        async compareTags() {
            await invoke<string>("compare_tags", {project: this.selected_project, firstTag: this.firstTag.value, secondTag: this.secondTag.value})
                .then((message) => {
                    this.release_notes_text = message;
                    showNotification("Done", "Generated release notes");
                })
                .catch((error) => {
                    showErrorNotification(error);
                });
        },
        async getAvailableNorthstarVersions() {
            await invoke<NorthstarThunderstoreReleaseWrapper[]>("get_available_northstar_versions")
                .then((message) => {
                    console.log(message);
                    this.ns_versions = message;
                    showNotification("Done", "TODO");
                })
                .catch((error) => {
                    showErrorNotification(error);
                });
        },
        async installNorthstarVersion() {
            let game_install = {
                game_path: this.$store.state.game_path,
                install_type: this.$store.state.install_type
            } as GameInstall;

            // Send notification telling the user to wait for the process to finish
            const notification = showNotification(
                `Installing Northstar version v${this.selected_ns_version.value.version}`,
                "Please wait",
                'info',
                0
            );

            console.log(this.selected_ns_version.value);
            let install_northstar_result = invoke("install_northstar_caller", { gamePath: game_install.game_path, northstarPackageName: this.selected_ns_version.value.package, versionNumber: this.selected_ns_version.value.version });

            await install_northstar_result
                .then((message) => {
                    // Send notification
                    showNotification(this.$t('generic.done'), this.$t('settings.repair.window.reinstall_success'));
                    this.$store.commit('checkNorthstarUpdates');
                })
                .catch((error) => {
                    showErrorNotification(error);
                    console.error(error);
                })
                .finally(() => {
                    // Clear old notification
                    notification.close();
                });
        },
    }
});
</script>

<style scoped>
</style><|MERGE_RESOLUTION|>--- conflicted
+++ resolved
@@ -67,9 +67,6 @@
             </el-button>
 
             <h3>Release management</h3>
-<<<<<<< HEAD
-
-=======
             <el-select v-model="selected_project" placeholder="Select">
             <el-option
                 v-for="item in project"
@@ -78,7 +75,6 @@
                 :value="item.value"
                 />
             </el-select>            
->>>>>>> 4f1f468d
             <el-button type="primary" @click="getTags">
                 Get tags
             </el-button>
@@ -136,10 +132,8 @@
             first_tag: { label: '', value: {name: ''} },
             second_tag: { label: '', value: {name: ''} },
             ns_release_tags: [] as TagWrapper[],
-<<<<<<< HEAD
             ns_versions: [] as NorthstarThunderstoreReleaseWrapper[],
             selected_ns_version: { label: '', value: { package: '', version: '' } } as NorthstarThunderstoreReleaseWrapper,
-=======
             selected_project: "FlightCore",
             project: [
                 {
@@ -151,7 +145,6 @@
                     label: 'Northstar',
                 }
             ],
->>>>>>> 4f1f468d
         }
     },
     computed: {
