--- conflicted
+++ resolved
@@ -5,7 +5,6 @@
                 This page is designed for developers. Some of the buttons here can break your Northstar install if you do not know what you're doing!
             </el-alert>
 
-<<<<<<< HEAD
             <el-button type="primary" @click="getTags">
                 Get tags
             </el-button>
@@ -38,8 +37,6 @@
                 placeholder="Output"
             />
 
-=======
->>>>>>> 56c0ccb5
             <h3>Basic:</h3>
 
             <el-button type="primary" @click="disableDevMode">
@@ -88,12 +85,7 @@
 import { invoke } from "@tauri-apps/api";
 import { ElNotification } from "element-plus";
 import { GameInstall } from "../utils/GameInstall";
-<<<<<<< HEAD
-import { Store } from 'tauri-plugin-store-api';
 import { Tag } from "../../../src-tauri/bindings/Tag";
-import { ReleaseCanal } from "../utils/ReleaseCanal";
-=======
->>>>>>> 56c0ccb5
 import PullRequestsSelector from "../components/PullRequestsSelector.vue";
 
 export default defineComponent({
@@ -218,36 +210,6 @@
                     });
                 });
         },
-<<<<<<< HEAD
-        async cleanUpDownloadFolder() {
-            let game_install = {
-                game_path: this.$store.state.game_path,
-                install_type: this.$store.state.install_type
-            } as GameInstall;
-            await invoke("clean_up_download_folder_caller", { gameInstall: game_install, force: true }).then((message) => {
-                // Show user notification if task completed.
-                ElNotification({
-                    title: `Done`,
-                    message: `Done`,
-                    type: 'success',
-                    position: 'bottom-right'
-                });
-            })
-                .catch((error) => {
-                    ElNotification({
-                        title: 'Error',
-                        message: error,
-                        type: 'error',
-                        position: 'bottom-right'
-                    });
-                });
-        },
-        async clearFlightCorePersistentStore() {
-            // Clear store...
-            await persistentStore.clear();
-            // ...and save
-            await persistentStore.save();
-        },
         async getTags() {
             await invoke<Tag[]>("get_list_of_tags")
                 .then((message) => {
@@ -285,47 +247,6 @@
                     });
                 });
         },
-        async forceInstallNorthstar() {
-            let game_install = {
-                game_path: this.$store.state.game_path,
-                install_type: this.$store.state.install_type
-            } as GameInstall;
-            // Send notification telling the user to wait for the process to finish
-            const notification = ElNotification({
-                title: 'Force reinstalling Northstar',
-                message: 'Please wait',
-                duration: 0,
-                type: 'info',
-                position: 'bottom-right'
-            });
-            let install_northstar_result = invoke("install_northstar_caller", { gamePath: game_install.game_path, northstarPackageName: ReleaseCanal.RELEASE });
-            await install_northstar_result
-                .then((message) => {
-                    // Send notification
-                    ElNotification({
-                        title: `Done`,
-                        message: `Successfully reinstalled Northstar`,
-                        type: 'success',
-                        position: 'bottom-right'
-                    });
-                    this.$store.commit('checkNorthstarUpdates');
-                })
-                .catch((error) => {
-                    ElNotification({
-                        title: 'Error',
-                        message: error,
-                        type: 'error',
-                        position: 'bottom-right'
-                    });
-                    console.error(error);
-                })
-                .finally(() => {
-                    // Clear old notification
-                    notification.close();
-                });
-        },
-=======
->>>>>>> 56c0ccb5
     }
 });
 </script>
