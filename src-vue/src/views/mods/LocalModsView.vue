--- conflicted
+++ resolved
@@ -1,8 +1,7 @@
 <template>
-<<<<<<< HEAD
     <!-- Message displayed if no mod matched searched words -->
     <div v-if="mods.length === 0" class="noModMessage">
-        No mods were found.
+        {{ $t('mods.local.no_mods') }}
     </div>
 
     <el-scrollbar v-else>
@@ -10,11 +9,15 @@
             <el-switch style="--el-switch-on-color: #13ce66; --el-switch-off-color: #8957e5" v-model="mod.enabled"
                        :before-change="() => updateWhichModsEnabled(mod)" :loading="global_load_indicator" />
             <el-popconfirm
-                title="Are you sure to delete this mod?"
+                :title="$t('mods.local.delete_confirm')"
+                :confirm-button-text="$t('generic.yes')"
+                :cancel-button-text="$t('generic.no')"
                 @confirm="deleteMod(mod)"
             >
                 <template #reference>
-                    <el-button type="danger">Delete</el-button>
+                    <el-button type="danger">
+                        {{ $t('mods.local.delete') }}
+                    </el-button>
                 </template>
             </el-popconfirm>
             {{ mod.name }}
@@ -27,37 +30,6 @@
                 height="16"
             />
         </el-card>
-=======
-    <el-scrollbar>
-        <div>
-            <p v-if="mods.length === 0">{{ $t('mods.local.no_mods') }}</p>
-            <el-card v-else shadow="hover" v-for="mod in mods" v-bind:key="mod.name">
-                <el-switch style="--el-switch-on-color: #13ce66; --el-switch-off-color: #8957e5" v-model="mod.enabled"
-                            :before-change="() => updateWhichModsEnabled(mod)" :loading="global_load_indicator" />
-                <el-popconfirm
-                    :title="$t('mods.local.delete_confirm')"
-                    :confirm-button-text="$t('generic.yes')"
-                    :cancel-button-text="$t('generic.no')"
-                    @confirm="deleteMod(mod)"
-                >
-                    <template #reference>
-                        <el-button type="danger">
-                            {{ $t('mods.local.delete') }}
-                        </el-button>
-                    </template>
-                </el-popconfirm>
-                {{ mod.name }}
-                <span v-if="mod.version != null">(v{{ mod.version }})</span>
-                <img
-                    v-if="mod.thunderstore_mod_string != null"
-                    :title="$t('mods.local.part_of_ts_mod')"
-                    src="/src/assets/thunderstore-icon.png"
-                    class="image"
-                    height="16"
-                />
-            </el-card>
-        </div>
->>>>>>> eb4ffba6
     </el-scrollbar>
 </template>
 
