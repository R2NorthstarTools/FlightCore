<template>
    <el-scrollbar>
        <div>
            <p v-if="mods.length === 0">No mods were found.</p>
            <el-card v-else shadow="hover" v-for="mod in mods" v-bind:key="mod.name">
                <el-switch style="--el-switch-on-color: #13ce66; --el-switch-off-color: #8957e5" v-model="mod.enabled"
                            :before-change="() => updateWhichModsEnabled(mod)" :loading="global_load_indicator" />
                <el-popconfirm
                    title="Are you sure to delete this mod?"
                    @confirm="deleteMod(mod)"
                >
                    <template #reference>
                        <el-button type="danger">Delete</el-button>
                    </template>
                </el-popconfirm>
                {{ mod.name }}
<<<<<<< HEAD
                (v{{ mod.version }})
=======
                <img
                    v-if="mod.thunderstore_mod_string != null"
                    src="/src/assets/thunderstore-icon.png"
                    class="image"
                    height="16"
                />
>>>>>>> a7e28562
            </el-card>
        </div>
    </el-scrollbar>
</template>

<script lang="ts">
import { invoke } from '@tauri-apps/api';
import { ElNotification } from 'element-plus';
import { defineComponent } from 'vue';
import { GameInstall } from '../../utils/GameInstall';
import { NorthstarMod } from "../../../../src-tauri/bindings/NorthstarMod";

export default defineComponent({
    name: 'LocalModsView',
    computed: {
        installedMods(): NorthstarMod[] {
            return this.$store.state.installed_mods;
        },
        searchValue(): string {
            return this.$store.getters.searchWords;
        },
        mods(): NorthstarMod[] {
            if (this.searchValue.length === 0) {
                return this.installedMods;
            }

            return this.installedMods.filter((mod: NorthstarMod) => {
                return mod.name.toLowerCase().includes(this.searchValue);
            });
        }
    },
    data() {
        return {
            global_load_indicator: false,
        };
    },
    methods: {
        async updateWhichModsEnabled(mod: NorthstarMod) {
            this.global_load_indicator = true;

            // Setup up struct
            let game_install = {
                game_path: this.$store.state.game_path,
                install_type: this.$store.state.install_type
            } as GameInstall;

            // enable/disable specific mod
            try {
                await invoke("set_mod_enabled_status", {
                    gameInstall: game_install,
                    modName: mod.name,
                    // Need to set it to the opposite of current state,
                    // as current state is only updated after command is run
                    isEnabled: !mod.enabled,
                })
            }
            catch (error) {
                ElNotification({
                    title: 'Error',
                    message: `${error}`,
                    type: 'error',
                    position: 'bottom-right'
                });
                this.global_load_indicator = false;
                return false;
            }

            this.global_load_indicator = false;
            return true;
        },
        async deleteMod(mod: NorthstarMod) {
            let game_install = {
                game_path: this.$store.state.game_path,
                install_type: this.$store.state.install_type
            } as GameInstall;
            await invoke("delete_northstar_mod", { gameInstall: game_install, nsmodName: mod.name })
                .then((message) => {
                    // Just a visual indicator that it worked
                    ElNotification({
                        title: `Success deleting ${mod.name}`,
                        type: 'success',
                        position: 'bottom-right'
                    });
                })
                .catch((error) => {
                    ElNotification({
                        title: 'Error',
                        message: error,
                        type: 'error',
                        position: 'bottom-right'
                    });
                })
                .finally(() => {
                    this.$store.commit('loadInstalledMods');
                });
        },
    },
    mounted() {
        this.$store.commit('loadInstalledMods');
    }
})
</script>

<style scoped>

</style><|MERGE_RESOLUTION|>--- conflicted
+++ resolved
@@ -14,16 +14,13 @@
                     </template>
                 </el-popconfirm>
                 {{ mod.name }}
-<<<<<<< HEAD
                 (v{{ mod.version }})
-=======
                 <img
                     v-if="mod.thunderstore_mod_string != null"
                     src="/src/assets/thunderstore-icon.png"
                     class="image"
                     height="16"
                 />
->>>>>>> a7e28562
             </el-card>
         </div>
     </el-scrollbar>
