<template>
    <div class="fc-container" style="padding: 0">
        <div v-if="mods.length === 0" class="fc__changelog__container">
            <el-progress :show-text="false" :percentage="50" :indeterminate="true" />
        </div>

        <!-- Message displayed if no mod matched searched words -->
        <div v-else-if="filteredMods.length === 0" class="noModMessage">
            No matching mod has been found.<br/>
            Try another search!
        </div>

        <el-scrollbar v-else class="container" ref="scrollbar">
            <div class="card-container">
                <div class="pagination_container" v-if="shouldDisplayPagination">
                    <el-pagination
                        :currentPage="currentPageIndex + 1"
                        layout="prev, pager, next"
                        :page-size="modsPerPage"
                        :total="modsList.length"
                        @current-change="(e: number) => currentPageIndex = e - 1"
                    />
                </div>

<<<<<<< HEAD
=======
                <!-- Message displayed if no mod matched searched words -->
                <div v-if="filteredMods.length === 0" class="modMessage">
                    {{ $t('mods.online.no_match') }}<br/>
                    {{ $t('mods.online.try_another_search') }}
                </div>

>>>>>>> eb4ffba6
                <!-- Mod cards -->
                <thunderstore-mod-card v-for="mod of currentPageMods" v-bind:key="mod.name" :mod="mod" />
            </div>

            <!-- Bottom pagination -->
            <div class="card-container">
                <div class="pagination_container">
                    <el-pagination
                        class="fc_bottom__pagination"
                        v-if="shouldDisplayPagination"
                        :currentPage="currentPageIndex + 1"
                        layout="prev, pager, next"
                        :page-size="modsPerPage"
                        :total="modsList.length"
                        @current-change="onBottomPaginationChange"
                    />
                </div>
            </div>
        </el-scrollbar>
    </div>
</template>

<script lang="ts">
import { defineComponent, ref } from 'vue';
import { ThunderstoreMod } from "../../../../src-tauri/bindings/ThunderstoreMod";
import ThunderstoreModCard from "../../components/ThunderstoreModCard.vue";
import { ElScrollbar, ScrollbarInstance } from "element-plus";
import { SortOptions } from "../../utils/SortOptions.d";
import { ThunderstoreModVersion } from "../../../../src-tauri/bindings/ThunderstoreModVersion";

export default defineComponent({
    name: "ThunderstoreModsView",
    components: {ThunderstoreModCard},
    async mounted() {
        this.$store.commit('fetchThunderstoreMods');
    },
    computed: {
        searchValue(): string {
            return this.$store.getters.searchWords;
        },
        selectedCategories(): Object[] {
            return this.$store.state.search.selectedCategories;
        },
        modSorting(): SortOptions {
            return Object.values(SortOptions)[Object.keys(SortOptions).indexOf(this.$store.state.search.sortValue)];
        },
        mods(): ThunderstoreMod[] {
            return this.$store.state.thunderstoreMods;
        },
        filteredMods(): ThunderstoreMod[] {
            if (this.searchValue.length === 0 && this.selectedCategories.length === 0) {
                return this.mods;
            }

            return this.mods.filter((mod: ThunderstoreMod) => {
                // Filter with search words (only if search field isn't empty)
                const inputMatches: boolean = this.searchValue.length === 0
                    || (mod.name.toLowerCase().includes(this.searchValue)
                        || mod.owner.toLowerCase().includes(this.searchValue)
                        || mod.versions[0].description.toLowerCase().includes(this.searchValue));

                // Filter with categories (only if some categories are selected)
                const categoriesMatch: boolean = this.selectedCategories.length === 0
                    || mod.categories
                        .filter((category: string) => this.selectedCategories.includes(category))
                        .length === this.selectedCategories.length;

                return inputMatches && categoriesMatch;
            });
        },
        modsList(): ThunderstoreMod[] {
            // Use filtered mods if user is searching, vanilla list otherwise.
            const mods: ThunderstoreMod[] = this.searchValue.length !== 0 || this.selectedCategories.length !== 0
                ? this.filteredMods
                : this.mods;

            // Sort mods regarding user selected algorithm.
            let compare: (a: ThunderstoreMod, b: ThunderstoreMod) => number;
            switch(this.modSorting) {
                case SortOptions.NAME_ASC:
                    compare = (a: ThunderstoreMod, b: ThunderstoreMod) => a.name.localeCompare(b.name);
                    break;
                case SortOptions.NAME_DESC:
                    compare = (a: ThunderstoreMod, b: ThunderstoreMod) => -1 * a.name.localeCompare(b.name);
                    break;
                case SortOptions.DATE_ASC:
                    compare = (a: ThunderstoreMod, b: ThunderstoreMod) => a.date_updated.localeCompare(b.date_updated);
                    break;
                case SortOptions.DATE_DESC:
                    compare = (a: ThunderstoreMod, b: ThunderstoreMod) => -1 * a.date_updated.localeCompare(b.date_updated);
                    break;
                case SortOptions.MOST_DOWNLOADED:
                    compare = (a: ThunderstoreMod, b: ThunderstoreMod) => {
                        const aTotal = a.versions.reduce((prev, next) => {
                            return {downloads: prev.downloads + next.downloads} as ThunderstoreModVersion;
                        }).downloads;
                        const bTotal = b.versions.reduce((prev, next) => {
                            return {downloads: prev.downloads + next.downloads} as ThunderstoreModVersion;
                        }).downloads;
                        return -1 * (aTotal - bTotal);
                    };
                    break;
                case SortOptions.TOP_RATED:
                    compare = (a: ThunderstoreMod, b: ThunderstoreMod) => -1 * (a.rating_score - b.rating_score);
                    break;
                default:
                    throw new Error('Unknown mod sorting.');
            }

            return mods.sort(compare);
        },
        modsPerPage(): number {
            return parseInt(this.$store.state.mods_per_page);
        },
        currentPageMods(): ThunderstoreMod[] {
            // User might want to display all mods on one page.
            const perPageValue = this.modsPerPage != 0 ? this.modsPerPage : this.modsList.length;

            const startIndex = this.currentPageIndex * perPageValue;
            const endIndexCandidate = startIndex + perPageValue;
            const endIndex =  endIndexCandidate > this.modsList.length ? this.modsList.length : endIndexCandidate;
            return this.modsList.slice(startIndex, endIndex);
        },
        shouldDisplayPagination(): boolean {
            return this.modsPerPage != 0 && this.modsList.length > this.modsPerPage;
        }
    },
    data() {
        return {
            modsBeingInstalled: [] as string[],
            currentPageIndex: 0
        };
    },
    methods: {
        /**
         * This updates current pagination and scrolls view to the top.
         */
        onBottomPaginationChange(index: number) {
            this.currentPageIndex = index - 1;
            (this.$refs.scrollbar as ScrollbarInstance).scrollTo({ top: 0, behavior: 'smooth' });
        }
    },
    watch: {
        searchValue(_: string, __: string) {
            if (this.currentPageIndex !== 0) {
                this.currentPageIndex = 0;
            }
        },
        selectedCategories(_: string[], __: string[]) {
            if (this.currentPageIndex !== 0) {
                this.currentPageIndex = 0;
            }
        }
    }
});
</script>

<style scoped>
.fc__changelog__container {
    padding: 20px 30px;
}

.fc-container:deep(.el-scrollbar__view) {
    padding-left: 0;
    padding-right: 0;
}

.el-timeline-item__timestamp {
    color: white !important;
    user-select: none !important;
}

.search {
    display: inline-block;
    margin: 0 0 0 10px !important;
}

.card-container {
    margin: 0 auto;
}

.pagination_container {
    margin: 5px auto;
    padding: 0 5px;
    max-width: 1000px;
    justify-content: center;
    display: flex;
}

.el-pagination {
    margin: 0;
}

.fc_bottom__pagination {
    padding-bottom: 20px !important;
    padding-right: 10px;
}

/* Card container dynamic size */

.card-container {
    --thunderstore-mod-card-width: 178px;
    --thunderstore-mod-card-margin: 5px;
    --thunderstore-mod-card-columns-count: 1;

    width: calc(var(--thunderstore-mod-card-width) * var(--thunderstore-mod-card-columns-count) + var(--thunderstore-mod-card-margin) * 2 * var(--thunderstore-mod-card-columns-count));
}
@media (min-width: 628px) {
    .card-container {
        --thunderstore-mod-card-columns-count: 2;
    }
}
@media (min-width: 836px) {
    .card-container {
        --thunderstore-mod-card-columns-count: 3;
    }
}
@media (min-width: 1006px) {
    .card-container {
        --thunderstore-mod-card-columns-count: 4;
    }
}
@media (min-width: 1196px) {
    .card-container {
        --thunderstore-mod-card-columns-count: 5;
    }
}
@media (min-width: 1386px) {
    .card-container {
        --thunderstore-mod-card-columns-count: 6;
    }
}
@media (min-width: 1576px) {
    .card-container {
        --thunderstore-mod-card-columns-count: 7;
    }
}
@media (min-width: 1766px) {
    .card-container {
        --thunderstore-mod-card-columns-count: 8;
    }
}
</style>
<|MERGE_RESOLUTION|>--- conflicted
+++ resolved
@@ -1,276 +1,267 @@
-<template>
-    <div class="fc-container" style="padding: 0">
-        <div v-if="mods.length === 0" class="fc__changelog__container">
-            <el-progress :show-text="false" :percentage="50" :indeterminate="true" />
-        </div>
-
-        <!-- Message displayed if no mod matched searched words -->
-        <div v-else-if="filteredMods.length === 0" class="noModMessage">
-            No matching mod has been found.<br/>
-            Try another search!
-        </div>
-
-        <el-scrollbar v-else class="container" ref="scrollbar">
-            <div class="card-container">
-                <div class="pagination_container" v-if="shouldDisplayPagination">
-                    <el-pagination
-                        :currentPage="currentPageIndex + 1"
-                        layout="prev, pager, next"
-                        :page-size="modsPerPage"
-                        :total="modsList.length"
-                        @current-change="(e: number) => currentPageIndex = e - 1"
-                    />
-                </div>
-
-<<<<<<< HEAD
-=======
-                <!-- Message displayed if no mod matched searched words -->
-                <div v-if="filteredMods.length === 0" class="modMessage">
-                    {{ $t('mods.online.no_match') }}<br/>
-                    {{ $t('mods.online.try_another_search') }}
-                </div>
-
->>>>>>> eb4ffba6
-                <!-- Mod cards -->
-                <thunderstore-mod-card v-for="mod of currentPageMods" v-bind:key="mod.name" :mod="mod" />
-            </div>
-
-            <!-- Bottom pagination -->
-            <div class="card-container">
-                <div class="pagination_container">
-                    <el-pagination
-                        class="fc_bottom__pagination"
-                        v-if="shouldDisplayPagination"
-                        :currentPage="currentPageIndex + 1"
-                        layout="prev, pager, next"
-                        :page-size="modsPerPage"
-                        :total="modsList.length"
-                        @current-change="onBottomPaginationChange"
-                    />
-                </div>
-            </div>
-        </el-scrollbar>
-    </div>
-</template>
-
-<script lang="ts">
-import { defineComponent, ref } from 'vue';
-import { ThunderstoreMod } from "../../../../src-tauri/bindings/ThunderstoreMod";
-import ThunderstoreModCard from "../../components/ThunderstoreModCard.vue";
-import { ElScrollbar, ScrollbarInstance } from "element-plus";
-import { SortOptions } from "../../utils/SortOptions.d";
-import { ThunderstoreModVersion } from "../../../../src-tauri/bindings/ThunderstoreModVersion";
-
-export default defineComponent({
-    name: "ThunderstoreModsView",
-    components: {ThunderstoreModCard},
-    async mounted() {
-        this.$store.commit('fetchThunderstoreMods');
-    },
-    computed: {
-        searchValue(): string {
-            return this.$store.getters.searchWords;
-        },
-        selectedCategories(): Object[] {
-            return this.$store.state.search.selectedCategories;
-        },
-        modSorting(): SortOptions {
-            return Object.values(SortOptions)[Object.keys(SortOptions).indexOf(this.$store.state.search.sortValue)];
-        },
-        mods(): ThunderstoreMod[] {
-            return this.$store.state.thunderstoreMods;
-        },
-        filteredMods(): ThunderstoreMod[] {
-            if (this.searchValue.length === 0 && this.selectedCategories.length === 0) {
-                return this.mods;
-            }
-
-            return this.mods.filter((mod: ThunderstoreMod) => {
-                // Filter with search words (only if search field isn't empty)
-                const inputMatches: boolean = this.searchValue.length === 0
-                    || (mod.name.toLowerCase().includes(this.searchValue)
-                        || mod.owner.toLowerCase().includes(this.searchValue)
-                        || mod.versions[0].description.toLowerCase().includes(this.searchValue));
-
-                // Filter with categories (only if some categories are selected)
-                const categoriesMatch: boolean = this.selectedCategories.length === 0
-                    || mod.categories
-                        .filter((category: string) => this.selectedCategories.includes(category))
-                        .length === this.selectedCategories.length;
-
-                return inputMatches && categoriesMatch;
-            });
-        },
-        modsList(): ThunderstoreMod[] {
-            // Use filtered mods if user is searching, vanilla list otherwise.
-            const mods: ThunderstoreMod[] = this.searchValue.length !== 0 || this.selectedCategories.length !== 0
-                ? this.filteredMods
-                : this.mods;
-
-            // Sort mods regarding user selected algorithm.
-            let compare: (a: ThunderstoreMod, b: ThunderstoreMod) => number;
-            switch(this.modSorting) {
-                case SortOptions.NAME_ASC:
-                    compare = (a: ThunderstoreMod, b: ThunderstoreMod) => a.name.localeCompare(b.name);
-                    break;
-                case SortOptions.NAME_DESC:
-                    compare = (a: ThunderstoreMod, b: ThunderstoreMod) => -1 * a.name.localeCompare(b.name);
-                    break;
-                case SortOptions.DATE_ASC:
-                    compare = (a: ThunderstoreMod, b: ThunderstoreMod) => a.date_updated.localeCompare(b.date_updated);
-                    break;
-                case SortOptions.DATE_DESC:
-                    compare = (a: ThunderstoreMod, b: ThunderstoreMod) => -1 * a.date_updated.localeCompare(b.date_updated);
-                    break;
-                case SortOptions.MOST_DOWNLOADED:
-                    compare = (a: ThunderstoreMod, b: ThunderstoreMod) => {
-                        const aTotal = a.versions.reduce((prev, next) => {
-                            return {downloads: prev.downloads + next.downloads} as ThunderstoreModVersion;
-                        }).downloads;
-                        const bTotal = b.versions.reduce((prev, next) => {
-                            return {downloads: prev.downloads + next.downloads} as ThunderstoreModVersion;
-                        }).downloads;
-                        return -1 * (aTotal - bTotal);
-                    };
-                    break;
-                case SortOptions.TOP_RATED:
-                    compare = (a: ThunderstoreMod, b: ThunderstoreMod) => -1 * (a.rating_score - b.rating_score);
-                    break;
-                default:
-                    throw new Error('Unknown mod sorting.');
-            }
-
-            return mods.sort(compare);
-        },
-        modsPerPage(): number {
-            return parseInt(this.$store.state.mods_per_page);
-        },
-        currentPageMods(): ThunderstoreMod[] {
-            // User might want to display all mods on one page.
-            const perPageValue = this.modsPerPage != 0 ? this.modsPerPage : this.modsList.length;
-
-            const startIndex = this.currentPageIndex * perPageValue;
-            const endIndexCandidate = startIndex + perPageValue;
-            const endIndex =  endIndexCandidate > this.modsList.length ? this.modsList.length : endIndexCandidate;
-            return this.modsList.slice(startIndex, endIndex);
-        },
-        shouldDisplayPagination(): boolean {
-            return this.modsPerPage != 0 && this.modsList.length > this.modsPerPage;
-        }
-    },
-    data() {
-        return {
-            modsBeingInstalled: [] as string[],
-            currentPageIndex: 0
-        };
-    },
-    methods: {
-        /**
-         * This updates current pagination and scrolls view to the top.
-         */
-        onBottomPaginationChange(index: number) {
-            this.currentPageIndex = index - 1;
-            (this.$refs.scrollbar as ScrollbarInstance).scrollTo({ top: 0, behavior: 'smooth' });
-        }
-    },
-    watch: {
-        searchValue(_: string, __: string) {
-            if (this.currentPageIndex !== 0) {
-                this.currentPageIndex = 0;
-            }
-        },
-        selectedCategories(_: string[], __: string[]) {
-            if (this.currentPageIndex !== 0) {
-                this.currentPageIndex = 0;
-            }
-        }
-    }
-});
-</script>
-
-<style scoped>
-.fc__changelog__container {
-    padding: 20px 30px;
-}
-
-.fc-container:deep(.el-scrollbar__view) {
-    padding-left: 0;
-    padding-right: 0;
-}
-
-.el-timeline-item__timestamp {
-    color: white !important;
-    user-select: none !important;
-}
-
-.search {
-    display: inline-block;
-    margin: 0 0 0 10px !important;
-}
-
-.card-container {
-    margin: 0 auto;
-}
-
-.pagination_container {
-    margin: 5px auto;
-    padding: 0 5px;
-    max-width: 1000px;
-    justify-content: center;
-    display: flex;
-}
-
-.el-pagination {
-    margin: 0;
-}
-
-.fc_bottom__pagination {
-    padding-bottom: 20px !important;
-    padding-right: 10px;
-}
-
-/* Card container dynamic size */
-
-.card-container {
-    --thunderstore-mod-card-width: 178px;
-    --thunderstore-mod-card-margin: 5px;
-    --thunderstore-mod-card-columns-count: 1;
-
-    width: calc(var(--thunderstore-mod-card-width) * var(--thunderstore-mod-card-columns-count) + var(--thunderstore-mod-card-margin) * 2 * var(--thunderstore-mod-card-columns-count));
-}
-@media (min-width: 628px) {
-    .card-container {
-        --thunderstore-mod-card-columns-count: 2;
-    }
-}
-@media (min-width: 836px) {
-    .card-container {
-        --thunderstore-mod-card-columns-count: 3;
-    }
-}
-@media (min-width: 1006px) {
-    .card-container {
-        --thunderstore-mod-card-columns-count: 4;
-    }
-}
-@media (min-width: 1196px) {
-    .card-container {
-        --thunderstore-mod-card-columns-count: 5;
-    }
-}
-@media (min-width: 1386px) {
-    .card-container {
-        --thunderstore-mod-card-columns-count: 6;
-    }
-}
-@media (min-width: 1576px) {
-    .card-container {
-        --thunderstore-mod-card-columns-count: 7;
-    }
-}
-@media (min-width: 1766px) {
-    .card-container {
-        --thunderstore-mod-card-columns-count: 8;
-    }
-}
-</style>
+<template>
+    <div class="fc-container" style="padding: 0">
+        <div v-if="mods.length === 0" class="fc__changelog__container">
+            <el-progress :show-text="false" :percentage="50" :indeterminate="true" />
+        </div>
+
+        <!-- Message displayed if no mod matched searched words -->
+        <div v-else-if="filteredMods.length === 0" class="noModMessage">
+            {{ $t('mods.online.no_match') }}<br/>
+            {{ $t('mods.online.try_another_search') }}
+        </div>
+
+        <el-scrollbar v-else class="container" ref="scrollbar">
+            <div class="card-container">
+                <div class="pagination_container" v-if="shouldDisplayPagination">
+                    <el-pagination
+                        :currentPage="currentPageIndex + 1"
+                        layout="prev, pager, next"
+                        :page-size="modsPerPage"
+                        :total="modsList.length"
+                        @current-change="(e: number) => currentPageIndex = e - 1"
+                    />
+                </div>
+
+                <!-- Mod cards -->
+                <thunderstore-mod-card v-for="mod of currentPageMods" v-bind:key="mod.name" :mod="mod" />
+            </div>
+
+            <!-- Bottom pagination -->
+            <div class="card-container">
+                <div class="pagination_container">
+                    <el-pagination
+                        class="fc_bottom__pagination"
+                        v-if="shouldDisplayPagination"
+                        :currentPage="currentPageIndex + 1"
+                        layout="prev, pager, next"
+                        :page-size="modsPerPage"
+                        :total="modsList.length"
+                        @current-change="onBottomPaginationChange"
+                    />
+                </div>
+            </div>
+        </el-scrollbar>
+    </div>
+</template>
+
+<script lang="ts">
+import { defineComponent, ref } from 'vue';
+import { ThunderstoreMod } from "../../../../src-tauri/bindings/ThunderstoreMod";
+import ThunderstoreModCard from "../../components/ThunderstoreModCard.vue";
+import { ElScrollbar, ScrollbarInstance } from "element-plus";
+import { SortOptions } from "../../utils/SortOptions.d";
+import { ThunderstoreModVersion } from "../../../../src-tauri/bindings/ThunderstoreModVersion";
+
+export default defineComponent({
+    name: "ThunderstoreModsView",
+    components: {ThunderstoreModCard},
+    async mounted() {
+        this.$store.commit('fetchThunderstoreMods');
+    },
+    computed: {
+        searchValue(): string {
+            return this.$store.getters.searchWords;
+        },
+        selectedCategories(): Object[] {
+            return this.$store.state.search.selectedCategories;
+        },
+        modSorting(): SortOptions {
+            return Object.values(SortOptions)[Object.keys(SortOptions).indexOf(this.$store.state.search.sortValue)];
+        },
+        mods(): ThunderstoreMod[] {
+            return this.$store.state.thunderstoreMods;
+        },
+        filteredMods(): ThunderstoreMod[] {
+            if (this.searchValue.length === 0 && this.selectedCategories.length === 0) {
+                return this.mods;
+            }
+
+            return this.mods.filter((mod: ThunderstoreMod) => {
+                // Filter with search words (only if search field isn't empty)
+                const inputMatches: boolean = this.searchValue.length === 0
+                    || (mod.name.toLowerCase().includes(this.searchValue)
+                        || mod.owner.toLowerCase().includes(this.searchValue)
+                        || mod.versions[0].description.toLowerCase().includes(this.searchValue));
+
+                // Filter with categories (only if some categories are selected)
+                const categoriesMatch: boolean = this.selectedCategories.length === 0
+                    || mod.categories
+                        .filter((category: string) => this.selectedCategories.includes(category))
+                        .length === this.selectedCategories.length;
+
+                return inputMatches && categoriesMatch;
+            });
+        },
+        modsList(): ThunderstoreMod[] {
+            // Use filtered mods if user is searching, vanilla list otherwise.
+            const mods: ThunderstoreMod[] = this.searchValue.length !== 0 || this.selectedCategories.length !== 0
+                ? this.filteredMods
+                : this.mods;
+
+            // Sort mods regarding user selected algorithm.
+            let compare: (a: ThunderstoreMod, b: ThunderstoreMod) => number;
+            switch(this.modSorting) {
+                case SortOptions.NAME_ASC:
+                    compare = (a: ThunderstoreMod, b: ThunderstoreMod) => a.name.localeCompare(b.name);
+                    break;
+                case SortOptions.NAME_DESC:
+                    compare = (a: ThunderstoreMod, b: ThunderstoreMod) => -1 * a.name.localeCompare(b.name);
+                    break;
+                case SortOptions.DATE_ASC:
+                    compare = (a: ThunderstoreMod, b: ThunderstoreMod) => a.date_updated.localeCompare(b.date_updated);
+                    break;
+                case SortOptions.DATE_DESC:
+                    compare = (a: ThunderstoreMod, b: ThunderstoreMod) => -1 * a.date_updated.localeCompare(b.date_updated);
+                    break;
+                case SortOptions.MOST_DOWNLOADED:
+                    compare = (a: ThunderstoreMod, b: ThunderstoreMod) => {
+                        const aTotal = a.versions.reduce((prev, next) => {
+                            return {downloads: prev.downloads + next.downloads} as ThunderstoreModVersion;
+                        }).downloads;
+                        const bTotal = b.versions.reduce((prev, next) => {
+                            return {downloads: prev.downloads + next.downloads} as ThunderstoreModVersion;
+                        }).downloads;
+                        return -1 * (aTotal - bTotal);
+                    };
+                    break;
+                case SortOptions.TOP_RATED:
+                    compare = (a: ThunderstoreMod, b: ThunderstoreMod) => -1 * (a.rating_score - b.rating_score);
+                    break;
+                default:
+                    throw new Error('Unknown mod sorting.');
+            }
+
+            return mods.sort(compare);
+        },
+        modsPerPage(): number {
+            return parseInt(this.$store.state.mods_per_page);
+        },
+        currentPageMods(): ThunderstoreMod[] {
+            // User might want to display all mods on one page.
+            const perPageValue = this.modsPerPage != 0 ? this.modsPerPage : this.modsList.length;
+
+            const startIndex = this.currentPageIndex * perPageValue;
+            const endIndexCandidate = startIndex + perPageValue;
+            const endIndex =  endIndexCandidate > this.modsList.length ? this.modsList.length : endIndexCandidate;
+            return this.modsList.slice(startIndex, endIndex);
+        },
+        shouldDisplayPagination(): boolean {
+            return this.modsPerPage != 0 && this.modsList.length > this.modsPerPage;
+        }
+    },
+    data() {
+        return {
+            modsBeingInstalled: [] as string[],
+            currentPageIndex: 0
+        };
+    },
+    methods: {
+        /**
+         * This updates current pagination and scrolls view to the top.
+         */
+        onBottomPaginationChange(index: number) {
+            this.currentPageIndex = index - 1;
+            (this.$refs.scrollbar as ScrollbarInstance).scrollTo({ top: 0, behavior: 'smooth' });
+        }
+    },
+    watch: {
+        searchValue(_: string, __: string) {
+            if (this.currentPageIndex !== 0) {
+                this.currentPageIndex = 0;
+            }
+        },
+        selectedCategories(_: string[], __: string[]) {
+            if (this.currentPageIndex !== 0) {
+                this.currentPageIndex = 0;
+            }
+        }
+    }
+});
+</script>
+
+<style scoped>
+.fc__changelog__container {
+    padding: 20px 30px;
+}
+
+.fc-container:deep(.el-scrollbar__view) {
+    padding-left: 0;
+    padding-right: 0;
+}
+
+.el-timeline-item__timestamp {
+    color: white !important;
+    user-select: none !important;
+}
+
+.search {
+    display: inline-block;
+    margin: 0 0 0 10px !important;
+}
+
+.card-container {
+    margin: 0 auto;
+}
+
+.pagination_container {
+    margin: 5px auto;
+    padding: 0 5px;
+    max-width: 1000px;
+    justify-content: center;
+    display: flex;
+}
+
+.el-pagination {
+    margin: 0;
+}
+
+.fc_bottom__pagination {
+    padding-bottom: 20px !important;
+    padding-right: 10px;
+}
+
+/* Card container dynamic size */
+
+.card-container {
+    --thunderstore-mod-card-width: 178px;
+    --thunderstore-mod-card-margin: 5px;
+    --thunderstore-mod-card-columns-count: 1;
+
+    width: calc(var(--thunderstore-mod-card-width) * var(--thunderstore-mod-card-columns-count) + var(--thunderstore-mod-card-margin) * 2 * var(--thunderstore-mod-card-columns-count));
+}
+@media (min-width: 628px) {
+    .card-container {
+        --thunderstore-mod-card-columns-count: 2;
+    }
+}
+@media (min-width: 836px) {
+    .card-container {
+        --thunderstore-mod-card-columns-count: 3;
+    }
+}
+@media (min-width: 1006px) {
+    .card-container {
+        --thunderstore-mod-card-columns-count: 4;
+    }
+}
+@media (min-width: 1196px) {
+    .card-container {
+        --thunderstore-mod-card-columns-count: 5;
+    }
+}
+@media (min-width: 1386px) {
+    .card-container {
+        --thunderstore-mod-card-columns-count: 6;
+    }
+}
+@media (min-width: 1576px) {
+    .card-container {
+        --thunderstore-mod-card-columns-count: 7;
+    }
+}
+@media (min-width: 1766px) {
+    .card-container {
+        --thunderstore-mod-card-columns-count: 8;
+    }
+}
+</style>