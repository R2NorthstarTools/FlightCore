export enum Tabs {
<<<<<<< HEAD
    PLAY = 'Play',
    CHANGELOG = 'Changelog',
    SETTINGS = 'Settings',
    DEV = 'Dev',
    MODS = 'Mods'
=======
    PLAY = '/',
    CHANGELOG = '/changelog',
    SETTINGS = '/settings',
    DEV = '/dev'
>>>>>>> 31f26c4d
}<|MERGE_RESOLUTION|>--- conflicted
+++ resolved
@@ -1,14 +1,7 @@
 export enum Tabs {
-<<<<<<< HEAD
-    PLAY = 'Play',
-    CHANGELOG = 'Changelog',
-    SETTINGS = 'Settings',
-    DEV = 'Dev',
-    MODS = 'Mods'
-=======
     PLAY = '/',
     CHANGELOG = '/changelog',
     SETTINGS = '/settings',
-    DEV = '/dev'
->>>>>>> 31f26c4d
+    DEV = '/dev',
+    MODS = '/mods'
 }