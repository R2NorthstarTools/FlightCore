--- conflicted
+++ resolved
@@ -29,15 +29,13 @@
 // Titanfall2 game IDs on Origin/EA-App
 pub const TITANFALL2_ORIGIN_IDS: [&str; 2] = ["Origin.OFR.50.0001452", "Origin.OFR.50.0001456"];
 
-<<<<<<< HEAD
 // Order in which the sections for release notes should be displayed
 pub const SECTION_ORDER: [&str; 9] = [
     "feat", "fix", "docs", "style", "refactor", "build", "test", "chore", "other",
 ];
-=======
+
 // GitHub API endpoints for launcher/mods PRs
 pub const PULLS_API_ENDPOINT_LAUNCHER: &str =
     "https://api.github.com/repos/R2Northstar/NorthstarLauncher/pulls";
 pub const PULLS_API_ENDPOINT_MODS: &str =
-    "https://api.github.com/repos/R2Northstar/NorthstarMods/pulls";
->>>>>>> 441b81ef
+    "https://api.github.com/repos/R2Northstar/NorthstarMods/pulls";