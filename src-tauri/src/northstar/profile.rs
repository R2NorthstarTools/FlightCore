--- conflicted
+++ resolved
@@ -93,10 +93,7 @@
     }
 }
 
-<<<<<<< HEAD
-=======
 /// Clones a profile by simply duplicating the folder under a new name
->>>>>>> dc2a6d7b
 #[tauri::command]
 pub fn clone_profile(
     game_install: GameInstall,
