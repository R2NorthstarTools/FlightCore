// This file contains various mod management functions

use crate::constants::{BLACKLISTED_MODS, CORE_MODS};
use async_recursion::async_recursion;
use thermite::prelude::ThermiteError;

use crate::NorthstarMod;
use anyhow::{anyhow, Result};
use serde::{Deserialize, Serialize};
use std::str::FromStr;
use std::string::ToString;
use std::{fs, path::PathBuf};

mod legacy;
use crate::GameInstall;

#[derive(Debug, Clone)]
pub struct ParsedThunderstoreModString {
    author_name: String,
    mod_name: String,
    version: String,
}

impl std::str::FromStr for ParsedThunderstoreModString {
    type Err = &'static str; // todo use an better error management

    fn from_str(s: &str) -> Result<Self, Self::Err> {
        // Check whether Thunderstore string passse reges
        let re = regex::Regex::new(r"^[a-zA-Z0-9_]+-[a-zA-Z0-9_]+-\d+\.\d+\.\d++$").unwrap();
        if !re.is_match(s) {
            return Err("Incorrect format");
        }

        let mut parts = s.split('-');

        let author_name = parts.next().ok_or("None value on author_name")?.to_string();
        let mod_name = parts.next().ok_or("None value on mod_name")?.to_string();
        let version = parts.next().ok_or("None value on version")?.to_string();

        Ok(ParsedThunderstoreModString {
            author_name,
            mod_name,
            version,
        })
    }
}

impl ToString for ParsedThunderstoreModString {
    fn to_string(&self) -> String {
        format!("{}-{}-{}", self.author_name, self.mod_name, self.version)
    }
}

#[derive(Serialize, Deserialize, Debug, Clone)]
pub struct ThunderstoreManifest {
    name: String,
    version_number: String,
}

/// A wrapper around a temporary file handle and its path.
///
/// This struct is designed to be used for temporary files that should be automatically deleted
/// when the `TempFile` instance goes out of scope.
#[derive(Debug)]
pub struct TempFile(fs::File, PathBuf);

impl TempFile {
    pub fn new(file: fs::File, path: PathBuf) -> Self {
        Self(file, path)
    }

    pub fn file(&self) -> &fs::File {
        &self.0
    }
}

impl Drop for TempFile {
    fn drop(&mut self) {
        _ = fs::remove_file(&self.1)
    }
}

impl std::ops::Deref for TempFile {
    type Target = fs::File;

    fn deref(&self) -> &Self::Target {
        &self.0
    }
}

/// Returns a serde json object of the parsed `enabledmods.json` file
pub fn get_enabled_mods(game_install: &GameInstall) -> Result<serde_json::value::Value, String> {
    let enabledmods_json_path = format!("{}/R2Northstar/enabledmods.json", game_install.game_path);

    // Check for JSON file
    if !std::path::Path::new(&enabledmods_json_path).exists() {
        return Err("enabledmods.json not found".to_string());
    }

    // Read file
    let data = match std::fs::read_to_string(enabledmods_json_path) {
        Ok(data) => data,
        Err(err) => return Err(err.to_string()),
    };

    // Parse JSON
    let res: serde_json::Value = match serde_json::from_str(&data) {
        Ok(result) => result,
        Err(err) => return Err(format!("Failed to read JSON due to: {}", err)),
    };

    // Return parsed data
    Ok(res)
}

/// Gets all currently installed and enabled/disabled mods to rebuild `enabledmods.json`
pub fn rebuild_enabled_mods_json(game_install: &GameInstall) -> Result<(), String> {
    let enabledmods_json_path = format!("{}/R2Northstar/enabledmods.json", game_install.game_path);
    let mods_and_properties = get_installed_mods_and_properties(game_install.clone())?;

    // Create new mapping
    let mut my_map = serde_json::Map::new();

    // Build mapping
    for ns_mod in mods_and_properties.into_iter() {
        my_map.insert(ns_mod.name, serde_json::Value::Bool(ns_mod.enabled));
    }

    // Turn into serde object
    let obj = serde_json::Value::Object(my_map);

    // Write to file
    std::fs::write(
        enabledmods_json_path,
        serde_json::to_string_pretty(&obj).unwrap(),
    )
    .unwrap();

    Ok(())
}

/// Set the status of a passed mod to enabled/disabled
#[tauri::command]
pub fn set_mod_enabled_status(
    game_install: GameInstall,
    mod_name: String,
    is_enabled: bool,
) -> Result<(), String> {
    let enabledmods_json_path = format!("{}/R2Northstar/enabledmods.json", game_install.game_path);

    // Parse JSON
    let mut res: serde_json::Value = match get_enabled_mods(&game_install) {
        Ok(res) => res,
        Err(err) => {
            log::warn!("Couldn't parse `enabledmod.json`: {}", err);
            log::warn!("Rebuilding file.");

            rebuild_enabled_mods_json(&game_install)?;

            // Then try again
            get_enabled_mods(&game_install)?
        }
    };

    // Check if key exists
    if res.get(mod_name.clone()).is_none() {
        // If it doesn't exist, rebuild `enabledmod.json`
        log::info!("Value not found in `enabledmod.json`. Rebuilding file");
        rebuild_enabled_mods_json(&game_install)?;

        // Then try again
        res = get_enabled_mods(&game_install)?;
    }

    // Update value
    res[mod_name] = serde_json::Value::Bool(is_enabled);

    // Save the JSON structure into the output file
    std::fs::write(
        enabledmods_json_path,
        serde_json::to_string_pretty(&res).unwrap(),
    )
    .unwrap();

    Ok(())
}

/// Resembles the bare minimum keys in Northstar `mods.json`
#[derive(Serialize, Deserialize, Debug, Clone)]
pub struct ModJson {
    #[serde(rename = "Name")]
    name: String,
    #[serde(rename = "Version")]
    version: Option<String>,
}

/// Parse `mods` folder for installed mods.
pub fn parse_mods_in_package(
    package_mods_path: PathBuf,
    thunderstore_mod_string: ParsedThunderstoreModString,
) -> Result<Vec<NorthstarMod>, anyhow::Error> {
    let paths = match std::fs::read_dir(package_mods_path) {
        Ok(paths) => paths,
        Err(_err) => return Err(anyhow!("No mods folder found")),
    };

    let mut directories: Vec<PathBuf> = Vec::new();
    let mut mods: Vec<NorthstarMod> = Vec::new();

    // Get list of folders in `mods` directory
    for path in paths {
        let my_path = path.unwrap().path();
        let md = std::fs::metadata(my_path.clone()).unwrap();
        if md.is_dir() {
            directories.push(my_path);
        }
    }

    // Iterate over folders and check if they are Northstar mods
    for directory in directories {
        let directory_str = directory.to_str().unwrap().to_string();
        // Check if mod.json exists
        let mod_json_path = format!("{}/mod.json", directory_str);
        if !std::path::Path::new(&mod_json_path).exists() {
            continue;
        }

        // Read file into string and parse it
        let data = std::fs::read_to_string(mod_json_path.clone())?;
        let parsed_mod_json: ModJson = match json5::from_str(&data) {
            Ok(parsed_json) => parsed_json,
            Err(err) => {
                log::warn!("Failed parsing {} with {}", mod_json_path, err.to_string());
                continue;
            }
        };

        // Get directory path
        let mod_directory = directory.to_str().unwrap().to_string();

        let ns_mod = NorthstarMod {
            name: parsed_mod_json.name,
            version: parsed_mod_json.version,
            thunderstore_mod_string: Some(thunderstore_mod_string.to_string()),
            enabled: false, // Placeholder
            directory: mod_directory,
        };

        mods.push(ns_mod);
    }

    // Return found mod names
    Ok(mods)
}

/// Parse `packages` folder for installed mods.
pub fn parse_installed_package_mods(
    game_install: &GameInstall,
) -> Result<Vec<NorthstarMod>, anyhow::Error> {
    let mut collected_mods: Vec<NorthstarMod> = Vec::new();

    let packages_folder = format!("{}/R2Northstar/packages/", game_install.game_path);

    let packages_dir = match fs::read_dir(packages_folder) {
        Ok(res) => res,
        Err(err) => {
            // We couldn't read directory, probably cause it doesn't exist yet.
            // In that case we just say no package mods installed.
            log::warn!("{err}");
            return Ok(vec![]);
        }
    };

    // Iteratore over folders in `packages` dir
    for entry in packages_dir {
        let entry_path = entry?.path();
        let entry_str = entry_path.file_name().unwrap().to_str().unwrap();

        // Use the struct's from_str function to verify format
        if entry_path.is_dir() {
            let package_thunderstore_string = match ParsedThunderstoreModString::from_str(entry_str)
            {
                Ok(res) => res,
                Err(err) => {
                    log::warn!(
                        "Not a Thunderstore mod string \"{}\" cause: {}",
                        entry_path.display(),
                        err
                    );
                    continue;
                }
            };
            let manifest_path = entry_path.join("manifest.json");
            let mods_path = entry_path.join("mods");

            // Ensure `manifest.json` and `mods/` dir exist
            if manifest_path.exists() && mods_path.is_dir() {
                let mods =
                    match parse_mods_in_package(mods_path, package_thunderstore_string.clone()) {
                        Ok(res) => res,
                        Err(err) => {
                            log::warn!("Failed parsing cause: {err}");
                            continue;
                        }
                    };
                collected_mods.extend(mods);
            }
        }
    }

    Ok(collected_mods)
}

/// Gets list of installed mods and their properties
/// - name
/// - is enabled?
#[tauri::command]
pub fn get_installed_mods_and_properties(
    game_install: GameInstall,
) -> Result<Vec<NorthstarMod>, String> {
    // Get installed mods from packages
    let mut found_installed_mods = match parse_installed_package_mods(&game_install) {
        Ok(res) => res,
        Err(err) => return Err(err.to_string()),
    };
    // Get installed legacy mods
    let found_installed_legacy_mods = match legacy::parse_installed_mods(&game_install) {
        Ok(res) => res,
        Err(err) => return Err(err.to_string()),
    };

    // Combine list of package and legacy mods
    found_installed_mods.extend(found_installed_legacy_mods);

    // Get enabled mods as JSON
    let enabled_mods: serde_json::Value = match get_enabled_mods(&game_install) {
        Ok(enabled_mods) => enabled_mods,
        Err(_) => serde_json::from_str("{}").unwrap(), // `enabledmods.json` not found, create empty object
    };

    let mut installed_mods = Vec::new();
    let binding = serde_json::Map::new(); // Empty map in case treating as object fails
    let mapping = enabled_mods.as_object().unwrap_or(&binding);

    // Use list of installed mods and set enabled based on `enabledmods.json`
    for mut current_mod in found_installed_mods {
        let current_mod_enabled = match mapping.get(&current_mod.name) {
            Some(enabled) => enabled.as_bool().unwrap(),
            None => true, // Northstar considers mods not in mapping as enabled.
        };
        current_mod.enabled = current_mod_enabled;
        installed_mods.push(current_mod);
    }

    Ok(installed_mods)
}

async fn get_ns_mod_download_url(thunderstore_mod_string: &str) -> Result<String, String> {
    // TODO: This will crash the thread if not internet connection exist. `match` should be used instead
    let index = thermite::api::get_package_index().unwrap().to_vec();

    // Parse mod string
    let parsed_ts_mod_string: ParsedThunderstoreModString = match thunderstore_mod_string.parse() {
        Ok(res) => res,
        Err(_) => return Err("Failed to parse mod string".to_string()),
    };

    // Encode as URL
    let ts_mod_string_url = format!(
        "{}/{}/{}",
        parsed_ts_mod_string.author_name,
        parsed_ts_mod_string.mod_name,
        parsed_ts_mod_string.version
    );

    for ns_mod in index {
        // Iterate over all versions of a given mod
        for ns_mod in ns_mod.versions.values() {
            if ns_mod.url.contains(&ts_mod_string_url) {
                dbg!(ns_mod.clone());
                return Ok(ns_mod.url.clone());
            }
        }
    }

    Err("Could not find mod on Thunderstore".to_string())
}

/// Returns a vector of modstrings containing the dependencies of a given mod
async fn get_mod_dependencies(thunderstore_mod_string: &str) -> Result<Vec<String>, anyhow::Error> {
    log::info!("Attempting to get dependencies for: {thunderstore_mod_string}");

    let index = thermite::api::get_package_index()?.to_vec();

    // String replace works but more care should be taken in the future
    let ts_mod_string_url = thunderstore_mod_string.replace('-', "/");

    // Iterate over index
    for ns_mod in index {
        // Iterate over all versions of a given mod
        for ns_mod in ns_mod.versions.values() {
            if ns_mod.url.contains(&ts_mod_string_url) {
                dbg!(ns_mod.clone());
                return Ok(ns_mod.deps.clone());
            }
        }
    }
    Ok(Vec::<String>::new())
}

/// Deletes all versions of Thunderstore package except the specified one
fn delete_older_versions(
    thunderstore_mod_string: &str,
    game_install: &GameInstall,
) -> Result<(), String> {
    let thunderstore_mod_string: ParsedThunderstoreModString =
        thunderstore_mod_string.parse().unwrap();
    log::info!(
        "Deleting other versions of {}",
        thunderstore_mod_string.to_string()
    );
    let packages_folder = format!("{}/R2Northstar/packages", game_install.game_path);

    // Get folders in packages dir
    let paths = match std::fs::read_dir(&packages_folder) {
        Ok(paths) => paths,
        Err(_err) => return Err(format!("Failed to read directory {}", &packages_folder)),
    };

    let mut directories: Vec<PathBuf> = Vec::new();

    // Get list of folders in `mods` directory
    for path in paths {
        let my_path = path.unwrap().path();

        let md = std::fs::metadata(my_path.clone()).unwrap();
        if md.is_dir() {
            directories.push(my_path);
        }
    }

    for directory in directories {
        let folder_name = directory.file_name().unwrap().to_str().unwrap();
        let ts_mod_string_from_folder: ParsedThunderstoreModString = match folder_name.parse() {
            Ok(res) => res,
            Err(err) => {
                log::warn!("{err}");
                continue;
            }
        };
        // Check which match `AUTHOR-MOD` and do NOT match `AUTHOR-MOD-VERSION`
        if ts_mod_string_from_folder.author_name == thunderstore_mod_string.author_name
            && ts_mod_string_from_folder.mod_name == thunderstore_mod_string.mod_name
            && ts_mod_string_from_folder.version != thunderstore_mod_string.version
        {
            delete_package_folder(&directory.display().to_string())?;
        }
    }

    Ok(())
}

<<<<<<< HEAD
=======
/// Checks whether some mod is correctly formatted
/// Currently checks whether
/// - Some `mod.json` exists under `mods/*/mod.json`
fn fc_sanity_check(input: &&fs::File) -> bool {
    let mut archive = match zip::read::ZipArchive::new(*input) {
        Ok(archive) => archive,
        Err(_) => return false,
    };

    let mut has_mods = false;
    let mut mod_json_exists = false;

    // Checks for `mods/*/mod.json`
    for i in 0..archive.len() {
        let file = match archive.by_index(i) {
            Ok(file) => file,
            Err(_) => continue,
        };
        let file_path = file.mangled_name();
        if file_path.starts_with("mods/") {
            has_mods = true;
            if let Some(name) = file_path.file_name() {
                if name == "mod.json" {
                    let parent_path = file_path.parent().unwrap();
                    if parent_path.parent().unwrap().to_str().unwrap() == "mods" {
                        mod_json_exists = true;
                    }
                }
            }
        }
    }

    has_mods && mod_json_exists
}

>>>>>>> d335e748
// Copied from `libtermite` source code and modified
// Should be replaced with a library call to libthermite in the future
/// Download and install mod to the specified target.
#[async_recursion]
pub async fn fc_download_mod_and_install(
    game_install: &GameInstall,
    thunderstore_mod_string: &str,
) -> Result<(), String> {
    log::info!("Attempting to install \"{thunderstore_mod_string}\" to {game_install:?}");
    // Get mods and download directories
    let download_directory = format!(
        "{}/___flightcore-temp-download-dir/",
        game_install.game_path
    );

    // Early return on empty string
    if thunderstore_mod_string.is_empty() {
        return Err("Passed empty string".to_string());
    }

    let deps = match get_mod_dependencies(thunderstore_mod_string).await {
        Ok(deps) => deps,
        Err(err) => return Err(err.to_string()),
    };
    log::info!("Mod dependencies: {deps:?}");

    // Recursively install dependencies
    for dep in deps {
        match fc_download_mod_and_install(game_install, &dep).await {
            Ok(()) => (),
            Err(err) => {
                if err == "Cannot install Northstar as a mod!" {
                    continue; // For Northstar as a dependency, we just skip it
                } else {
                    return Err(err);
                }
            }
        };
    }

    // Prevent installing Northstar as a mod
    // While it would fail during install anyway, having explicit error message is nicer
    for blacklisted_mod in BLACKLISTED_MODS {
        if thunderstore_mod_string.contains(blacklisted_mod) {
            return Err("Cannot install Northstar as a mod!".to_string());
        }
    }

    // Get download URL for the specified mod
    let download_url = get_ns_mod_download_url(thunderstore_mod_string).await?;

    // Create download directory
    match std::fs::create_dir_all(download_directory.clone()) {
        Ok(()) => (),
        Err(err) => return Err(err.to_string()),
    };

    let path = format!(
        "{}/___flightcore-temp-download-dir/{thunderstore_mod_string}.zip",
        game_install.game_path
    );

    // Download the mod
    let temp_file = TempFile::new(
        std::fs::File::options()
            .read(true)
            .write(true)
            .truncate(true)
            .create(true)
            .open(&path)
            .map_err(|e| e.to_string())?,
        (&path).into(),
    );
    match thermite::core::manage::download(temp_file.file(), download_url) {
        Ok(_written_bytes) => (),
        Err(err) => return Err(err.to_string()),
    };

    // Get directory to install to made up of packages directory and Thunderstore mod string
    let install_directory = format!(
        "{}/R2Northstar/packages/{}",
        game_install.game_path, thunderstore_mod_string
    );

    // Extract the mod to the mods directory
<<<<<<< HEAD
    match thermite::core::manage::install_mod(
        temp_file.file(),
        std::path::Path::new(&install_directory),
=======
    match thermite::core::manage::install_with_sanity(
        temp_file.file(),
        std::path::Path::new(&install_directory),
        fc_sanity_check,
>>>>>>> d335e748
    ) {
        Ok(_) => (),
        Err(err) => {
            log::warn!("libthermite couldn't install mod {thunderstore_mod_string} due to {err:?}",);
            return match err {
                ThermiteError::SanityError => Err(
                    "Mod failed sanity check during install. It's probably not correctly formatted"
                        .to_string(),
                ),
                _ => Err(err.to_string()),
            };
        }
    };

    // Successful package install
    match legacy::delete_legacy_package_install(thunderstore_mod_string, game_install) {
        Ok(()) => (),
        Err(err) => {
            // Catch error but ignore
            log::warn!("Failed deleting legacy versions due to: {}", err);
        }
    };

    match delete_older_versions(thunderstore_mod_string, game_install) {
        Ok(()) => (),
        Err(err) => {
            // Catch error but ignore
            log::warn!("Failed deleting older versions due to: {}", err);
        }
    };

    // Successful package install
    match legacy::delete_legacy_package_install(thunderstore_mod_string, game_install) {
        Ok(()) => (),
        Err(err) => {
            // Catch error but ignore
            log::warn!("Failed deleting legacy versions due to: {}", err);
        }
    };

    match delete_older_versions(thunderstore_mod_string, game_install) {
        Ok(()) => (),
        Err(err) => {
            // Catch error but ignore
            log::warn!("Failed deleting older versions due to: {}", err);
        }
    };

    Ok(())
}

/// Deletes a given Northstar mod folder
fn delete_mod_folder(ns_mod_directory: &str) -> Result<(), String> {
    let ns_mod_dir_path = std::path::Path::new(&ns_mod_directory);

    // Safety check: Check whether `mod.json` exists and exit early if not
    // If it does not exist, we might not be dealing with a Northstar mod
    let mod_json_path = ns_mod_dir_path.join("mod.json");
    if !mod_json_path.exists() {
        // If it doesn't exist, return an error
        return Err(format!("mod.json does not exist in {}", ns_mod_directory));
    }

    match std::fs::remove_dir_all(ns_mod_directory) {
        Ok(()) => Ok(()),
        Err(err) => Err(format!("Failed deleting mod: {err}")),
    }
}

/// Deletes a Northstar mod based on its name
#[tauri::command]
pub fn delete_northstar_mod(game_install: GameInstall, nsmod_name: String) -> Result<(), String> {
    // Prevent deleting core mod
    for core_mod in CORE_MODS {
        if nsmod_name == core_mod {
            return Err(format!("Cannot remove core mod {nsmod_name}"));
        }
    }

    // Get installed mods
    let installed_ns_mods = get_installed_mods_and_properties(game_install)?;

    // Get folder name based on northstarmods
    for installed_ns_mod in installed_ns_mods {
        // Installed mod matches specified mod
        if installed_ns_mod.name == nsmod_name {
            // Delete folder
            return delete_mod_folder(&installed_ns_mod.directory);
        }
    }

    Err(format!("Mod {nsmod_name} not found to be installed"))
}

/// Deletes a given Thunderstore package
fn delete_package_folder(ts_package_directory: &str) -> Result<(), String> {
    let ns_mod_dir_path = std::path::Path::new(&ts_package_directory);

    // Safety check: Check whether `manifest.json` exists and exit early if not
    // If it does not exist, we might not be dealing with a Thunderstore package
    let mod_json_path = ns_mod_dir_path.join("manifest.json");
    if !mod_json_path.exists() {
        // If it doesn't exist, return an error
        return Err(format!(
            "manifest.json does not exist in {}",
            ts_package_directory
        ));
    }

    match std::fs::remove_dir_all(ts_package_directory) {
        Ok(()) => Ok(()),
        Err(err) => Err(format!("Failed deleting package: {err}")),
    }
}

/// Deletes all NorthstarMods related to a Thunderstore mod
#[tauri::command]
pub fn delete_thunderstore_mod(
    game_install: GameInstall,
    thunderstore_mod_string: String,
) -> Result<(), String> {
    // Check packages
    let packages_folder = format!("{}/R2Northstar/packages", game_install.game_path);
    if std::path::Path::new(&packages_folder).exists() {
        for entry in fs::read_dir(packages_folder).unwrap() {
            let entry = entry.unwrap();

            // Check if it's a folder and skip if otherwise
            if !entry.file_type().unwrap().is_dir() {
                log::warn!("Skipping \"{}\", not a file", entry.path().display());
                continue;
            }

            let entry_path = entry.path();
            let package_folder_ts_string = entry_path.file_name().unwrap().to_string_lossy();

            if package_folder_ts_string != thunderstore_mod_string {
                // Not the mod folder we are looking for, try the next one\
                continue;
            }

            // All checks passed, this is the matching mod
            return delete_package_folder(&entry.path().display().to_string());
        }
    }

    // Try legacy mod installs as fallback
    legacy::delete_thunderstore_mod(game_install, thunderstore_mod_string)
}<|MERGE_RESOLUTION|>--- conflicted
+++ resolved
@@ -460,8 +460,6 @@
     Ok(())
 }
 
-<<<<<<< HEAD
-=======
 /// Checks whether some mod is correctly formatted
 /// Currently checks whether
 /// - Some `mod.json` exists under `mods/*/mod.json`
@@ -497,7 +495,6 @@
     has_mods && mod_json_exists
 }
 
->>>>>>> d335e748
 // Copied from `libtermite` source code and modified
 // Should be replaced with a library call to libthermite in the future
 /// Download and install mod to the specified target.
@@ -583,16 +580,10 @@
     );
 
     // Extract the mod to the mods directory
-<<<<<<< HEAD
-    match thermite::core::manage::install_mod(
-        temp_file.file(),
-        std::path::Path::new(&install_directory),
-=======
     match thermite::core::manage::install_with_sanity(
         temp_file.file(),
         std::path::Path::new(&install_directory),
         fc_sanity_check,
->>>>>>> d335e748
     ) {
         Ok(_) => (),
         Err(err) => {
