--- conflicted
+++ resolved
@@ -6,13 +6,8 @@
 use anyhow::{anyhow, Result};
 use app::NorthstarMod;
 use serde::{Deserialize, Serialize};
-<<<<<<< HEAD
-use std::io::Read;
-use std::path::PathBuf;
 use thermite::prelude::ThermiteError;
-=======
 use std::{fs, io::Read, path::PathBuf};
->>>>>>> a01dc91a
 
 use crate::get_enabled_mods;
 use app::GameInstall;
@@ -432,10 +427,9 @@
     };
 
     // Extract the mod to the mods directory
-<<<<<<< HEAD
     let result_mod = match thermite::core::manage::install_mod(
         author,
-        &f,
+        temp_file.file(),
         std::path::Path::new(&mods_directory),
     ) {
         Ok(()) => Ok(()),
@@ -453,18 +447,6 @@
     } else {
         result_mod.map_err(|e| e.to_string())
     }
-=======
-    match thermite::core::manage::install_mod(
-        author,
-        temp_file.file(),
-        std::path::Path::new(&mods_directory),
-    ) {
-        Ok(()) => (),
-        Err(err) => return Err(err.to_string()),
-    };
-
-    Ok(())
->>>>>>> a01dc91a
 }
 
 /// Deletes a given Northstar mod folder
