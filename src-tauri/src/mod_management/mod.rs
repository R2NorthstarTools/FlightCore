// This file contains various mod management functions

use app::constants::{BLACKLISTED_MODS, CORE_MODS};
use async_recursion::async_recursion;

use anyhow::{anyhow, Result};
use app::NorthstarMod;
use serde::{Deserialize, Serialize};
use std::io::Read;
use std::path::PathBuf;
use thermite::prelude::ThermiteError;

use app::get_enabled_mods;
use app::GameInstall;

use crate::plugin_management::download::install_plugin;

#[derive(Debug, Clone)]
<<<<<<< HEAD
pub struct ParsedThunderstoreModString {
    pub author_name: String,
    pub mod_name: String,
    pub version: Option<String>,
=======
struct ParsedThunderstoreModString {
    author_name: String,
    mod_name: String,
    version: String,
>>>>>>> 06754cc2
}

impl std::str::FromStr for ParsedThunderstoreModString {
    type Err = &'static str; // todo use an better error management

    fn from_str(s: &str) -> Result<Self, Self::Err> {
        let mut parts = s.split('-');

        let author_name = parts.next().ok_or("None value on author_name")?.to_string();
        let mod_name = parts.next().ok_or("None value on mod_name")?.to_string();
        let version = parts.next().ok_or("None value on version")?.to_string();

        Ok(ParsedThunderstoreModString {
            author_name,
            mod_name,
            version,
        })
    }
}

#[derive(Serialize, Deserialize, Debug, Clone)]
pub struct ThunderstoreManifest {
    pub name: String,
    pub version_number: String,
}

#[derive(Serialize, Deserialize, Debug, Clone)]
pub struct ModJson {
    #[serde(rename = "Name")]
    name: String,
    #[serde(rename = "ThunderstoreModString")]
    thunderstore_mod_string: Option<String>,
    #[serde(rename = "Version")]
    version: Option<String>,
}

/// Gets all currently installed and enabled/disabled mods to rebuild `enabledmods.json`
pub fn rebuild_enabled_mods_json(game_install: &GameInstall) -> Result<(), String> {
    let enabledmods_json_path = format!("{}/R2Northstar/enabledmods.json", game_install.game_path);
    let mods_and_properties = get_installed_mods_and_properties(game_install.clone())?;

    // Create new mapping
    let mut my_map = serde_json::Map::new();

    // Build mapping
    for ns_mod in mods_and_properties.into_iter() {
        my_map.insert(ns_mod.name, serde_json::Value::Bool(ns_mod.enabled));
    }

    // Turn into serde object
    let obj = serde_json::Value::Object(my_map);

    // Write to file
    std::fs::write(
        enabledmods_json_path,
        serde_json::to_string_pretty(&obj).unwrap(),
    )
    .unwrap();

    Ok(())
}

/// Set the status of a passed mod to enabled/disabled
#[tauri::command]
pub fn set_mod_enabled_status(
    game_install: GameInstall,
    mod_name: String,
    is_enabled: bool,
) -> Result<(), String> {
    let enabledmods_json_path = format!("{}/R2Northstar/enabledmods.json", game_install.game_path);

    // Parse JSON
    let mut res: serde_json::Value = match get_enabled_mods(&game_install) {
        Ok(res) => res,
        Err(err) => {
            log::warn!("Couldn't parse `enabledmod.json`: {}", err);
            log::warn!("Rebuilding file.");

            rebuild_enabled_mods_json(&game_install)?;

            // Then try again
            get_enabled_mods(&game_install)?
        }
    };

    // Check if key exists
    if res.get(mod_name.clone()).is_none() {
        // If it doesn't exist, rebuild `enabledmod.json`
        log::info!("Value not found in `enabledmod.json`. Rebuilding file");
        rebuild_enabled_mods_json(&game_install)?;

        // Then try again
        res = get_enabled_mods(&game_install)?;
    }

    // Update value
    res[mod_name] = serde_json::Value::Bool(is_enabled);

    // Save the JSON structure into the output file
    std::fs::write(
        enabledmods_json_path,
        serde_json::to_string_pretty(&res).unwrap(),
    )
    .unwrap();

    Ok(())
}

/// Parses `manifest.json` for Thunderstore mod string
fn parse_for_thunderstore_mod_string(nsmod_path: &str) -> Result<String, anyhow::Error> {
    let manifest_json_path = format!("{}/manifest.json", nsmod_path);
    let ts_author_txt_path = format!("{}/thunderstore_author.txt", nsmod_path);

    // Check if `manifest.json` exists and parse
    let data = std::fs::read_to_string(manifest_json_path)?;
    let thunderstore_manifest: ThunderstoreManifest = json5::from_str(&data)?;

    // Check if `thunderstore_author.txt` exists and parse
    let mut file = std::fs::File::open(ts_author_txt_path)?;
    let mut thunderstore_author = String::new();
    file.read_to_string(&mut thunderstore_author)?;

    // Build mod string
    let thunderstore_mod_string = format!(
        "{}-{}-{}",
        thunderstore_author, thunderstore_manifest.name, thunderstore_manifest.version_number
    );

    Ok(thunderstore_mod_string)
}

/// Parse `mods` folder for installed mods.
fn parse_installed_mods(game_install: &GameInstall) -> Result<Vec<NorthstarMod>, anyhow::Error> {
    let ns_mods_folder = format!("{}/R2Northstar/mods/", game_install.game_path);

    let paths = match std::fs::read_dir(ns_mods_folder) {
        Ok(paths) => paths,
        Err(_err) => return Err(anyhow!("No mods folder found")),
    };

    let mut directories: Vec<PathBuf> = Vec::new();
    let mut mods: Vec<NorthstarMod> = Vec::new();

    // Get list of folders in `mods` directory
    for path in paths {
        let my_path = path.unwrap().path();

        let md = std::fs::metadata(my_path.clone()).unwrap();
        if md.is_dir() {
            directories.push(my_path);
        }
    }

    // Iterate over folders and check if they are Northstar mods
    for directory in directories {
        let directory_str = directory.to_str().unwrap().to_string();
        // Check if mod.json exists
        let mod_json_path = format!("{}/mod.json", directory_str);
        if !std::path::Path::new(&mod_json_path).exists() {
            continue;
        }

        // Parse mod.json and get mod name

        // Read file into string and parse it
        let data = std::fs::read_to_string(mod_json_path.clone())?;
        let parsed_mod_json: ModJson = match json5::from_str(&data) {
            Ok(parsed_json) => parsed_json,
            Err(err) => {
                log::warn!("Failed parsing {} with {}", mod_json_path, err.to_string());
                continue;
            }
        };
        // Get Thunderstore mod string if it exists
        let thunderstore_mod_string = match parsed_mod_json.thunderstore_mod_string {
            // Attempt legacy method for getting Thunderstore string first
            Some(ts_mod_string) => Some(ts_mod_string),
            // Legacy method failed
            None => match parse_for_thunderstore_mod_string(&directory_str) {
                Ok(thunderstore_mod_string) => Some(thunderstore_mod_string),
                Err(_err) => None,
            },
        };
        // Get directory path
        let mod_directory = directory.to_str().unwrap().to_string();

        let ns_mod = NorthstarMod {
            name: parsed_mod_json.name,
            version: parsed_mod_json.version,
            thunderstore_mod_string,
            enabled: false, // Placeholder
            directory: mod_directory,
        };

        mods.push(ns_mod);
    }

    // Return found mod names
    Ok(mods)
}

/// Gets list of installed mods and their properties
/// - name
/// - is enabled?
#[tauri::command]
pub fn get_installed_mods_and_properties(
    game_install: GameInstall,
) -> Result<Vec<NorthstarMod>, String> {
    // Get actually installed mods
    let found_installed_mods = match parse_installed_mods(&game_install) {
        Ok(res) => res,
        Err(err) => return Err(err.to_string()),
    };

    // Get enabled mods as JSON
    let enabled_mods: serde_json::Value = match get_enabled_mods(&game_install) {
        Ok(enabled_mods) => enabled_mods,
        Err(_) => serde_json::from_str("{}").unwrap(), // `enabledmods.json` not found, create empty object
    };

    let mut installed_mods = Vec::new();
    let mapping = enabled_mods.as_object().unwrap();

    // Use list of installed mods and set enabled based on `enabledmods.json`
    for mut current_mod in found_installed_mods {
        let current_mod_enabled = match mapping.get(&current_mod.name) {
            Some(enabled) => enabled.as_bool().unwrap(),
            None => true, // Northstar considers mods not in mapping as enabled.
        };
        current_mod.enabled = current_mod_enabled;
        installed_mods.push(current_mod);
    }

    Ok(installed_mods)
}

async fn get_ns_mod_download_url(thunderstore_mod_string: &str) -> Result<String, String> {
    // TODO: This will crash the thread if not internet connection exist. `match` should be used instead
    let index = thermite::api::get_package_index().unwrap().to_vec();

    // Parse mod string
    let parsed_ts_mod_string: ParsedThunderstoreModString = match thunderstore_mod_string.parse() {
        Ok(res) => res,
        Err(_) => return Err("Failed to parse mod string".to_string()),
    };

    // Encode as URL
    let ts_mod_string_url = format!(
        "{}/{}/{}",
        parsed_ts_mod_string.author_name,
        parsed_ts_mod_string.mod_name,
        parsed_ts_mod_string.version
    );

    for ns_mod in index {
        // Iterate over all versions of a given mod
        for ns_mod in ns_mod.versions.values() {
            if ns_mod.url.contains(&ts_mod_string_url) {
                dbg!(ns_mod.clone());
                return Ok(ns_mod.url.clone());
            }
        }
    }

    Err("Could not find mod on Thunderstore".to_string())
}

/// Returns a vector of modstrings containing the dependencies of a given mod
async fn get_mod_dependencies(thunderstore_mod_string: &str) -> Result<Vec<String>, anyhow::Error> {
    dbg!(thunderstore_mod_string);

    // TODO: This will crash the thread if not internet connection exist. `match` should be used instead
    let index = thermite::api::get_package_index().unwrap().to_vec();

    // String replace works but more care should be taken in the future
    let ts_mod_string_url = thunderstore_mod_string.replace('-', "/");

    // Iterate over index
    for ns_mod in index {
        // Iterate over all versions of a given mod
        for ns_mod in ns_mod.versions.values() {
            if ns_mod.url.contains(&ts_mod_string_url) {
                dbg!(ns_mod.clone());
                return Ok(ns_mod.deps.clone());
            }
        }
    }
    Ok(Vec::<String>::new())
}

// Copied from `libtermite` source code and modified
// Should be replaced with a library call to libthermite in the future
/// Download and install mod to the specified target.
#[async_recursion]
pub async fn fc_download_mod_and_install(
    game_install: &GameInstall,
    thunderstore_mod_string: &str,
    can_install_plugins: bool,
) -> Result<(), String> {
    // Get mods and download directories
    let download_directory = format!(
        "{}/___flightcore-temp-download-dir/",
        game_install.game_path
    );
    let mods_directory = format!("{}/R2Northstar/mods/", game_install.game_path);

    // Early return on empty string
    if thunderstore_mod_string.is_empty() {
        return Err("Passed empty string".to_string());
    }

    let deps = match get_mod_dependencies(thunderstore_mod_string).await {
        Ok(deps) => deps,
        Err(err) => return Err(err.to_string()),
    };
    dbg!(deps.clone());

    // Recursively install dependencies
    for dep in deps {
        match fc_download_mod_and_install(game_install, &dep, can_install_plugins).await {
            Ok(()) => (),
            Err(err) => {
                if err == "Cannot install Northstar as a mod!" {
                    continue; // For Northstar as a dependency, we just skip it
                } else {
                    return Err(err);
                }
            }
        };
    }

    // Prevent installing Northstar as a mod
    // While it would fail during install anyway, having explicit error message is nicer
    for blacklisted_mod in BLACKLISTED_MODS {
        if thunderstore_mod_string.contains(blacklisted_mod) {
            return Err("Cannot install Northstar as a mod!".to_string());
        }
    }

    // Get download URL for the specified mod
    let download_url = get_ns_mod_download_url(thunderstore_mod_string).await?;

    // Create download directory
    match std::fs::create_dir_all(download_directory.clone()) {
        Ok(()) => (),
        Err(err) => return Err(err.to_string()),
    };

    let path = format!(
        "{}/___flightcore-temp-download-dir/{thunderstore_mod_string}.zip",
        game_install.game_path
    );

    // Download the mod
    let f = match thermite::core::manage::download_file(download_url, path.clone()) {
        Ok(f) => f,
        Err(e) => return Err(e.to_string()),
    };

    // Get Thunderstore mod author
    let author = thunderstore_mod_string.split('-').next().unwrap();

    // Extract the mod to the mods directory
    let result_mod = match thermite::core::manage::install_mod(
        author,
        &f,
        std::path::Path::new(&mods_directory),
    ) {
        Ok(()) => Ok(()),
        err if matches!(err, Err(ThermiteError::PrefixError(_))) => err, // probably happens when there is not mod folder found
        Err(err) => Err(err.to_string())?,
    };

    // Injected plugin install

    let result_plugin = match install_plugin(
        game_install,
        &f,
        thunderstore_mod_string,
        can_install_plugins,
    )
    .await
    {
        err if matches!(err, Err(ThermiteError::MissingFile(_))) => err,
        Err(err) => Err(err.to_string())?,
        r => r,
    };

    // Delete downloaded zip file
    std::fs::remove_file(path).unwrap();

    // Because of the match expression only errors that can indicate missing mod/plugins folder
    // we can say that it worked if the plugin install worked
    if result_plugin.is_ok() {
        Ok(())
    } else {
        result_mod.map_err(|e| e.to_string())
    }
}

/// Deletes a given Northstar mod folder
fn delete_mod_folder(ns_mod_directory: &str) -> Result<(), String> {
    let ns_mod_dir_path = std::path::Path::new(&ns_mod_directory);

    // Safety check: Check whether `mod.json` exists and exit early if not
    // If it does not exist, we might not be dealing with a Northstar mod
    let mod_json_path = ns_mod_dir_path.join("mod.json");
    if !mod_json_path.exists() {
        // If it doesn't exist, return an error
        return Err(format!("mod.json does not exist in {}", ns_mod_directory));
    }

    match std::fs::remove_dir_all(ns_mod_directory) {
        Ok(()) => Ok(()),
        Err(err) => Err(format!("Failed deleting mod: {err}")),
    }
}

/// Deletes a Northstar mod based on its name
#[tauri::command]
pub fn delete_northstar_mod(game_install: GameInstall, nsmod_name: String) -> Result<(), String> {
    // Prevent deleting core mod
    for core_mod in CORE_MODS {
        if nsmod_name == core_mod {
            return Err(format!("Cannot remove core mod {nsmod_name}"));
        }
    }

    // Get installed mods
    let installed_ns_mods = get_installed_mods_and_properties(game_install)?;

    // Get folder name based on northstarmods
    for installed_ns_mod in installed_ns_mods {
        // Installed mod matches specified mod
        if installed_ns_mod.name == nsmod_name {
            // Delete folder
            return delete_mod_folder(&installed_ns_mod.directory);
        }
    }

    Err(format!("Mod {nsmod_name} not found to be installed"))
}

/// Deletes all NorthstarMods related to a Thunderstore mod
#[tauri::command]
pub fn delete_thunderstore_mod(
    game_install: GameInstall,
    thunderstore_mod_string: String,
) -> Result<(), String> {
    // Prevent deleting core mod
    for core_ts_mod in BLACKLISTED_MODS {
        if thunderstore_mod_string == core_ts_mod {
            return Err(format!("Cannot remove core mod {thunderstore_mod_string}"));
        }
    }

    let parsed_ts_mod_string: ParsedThunderstoreModString =
        thunderstore_mod_string.parse().unwrap();

    // Get installed mods
    let installed_ns_mods = get_installed_mods_and_properties(game_install)?;

    // List of mod folders to remove
    let mut mod_folders_to_remove: Vec<String> = Vec::new();

    // Get folder name based on Thundestore mod string
    for installed_ns_mod in installed_ns_mods {
        if installed_ns_mod.thunderstore_mod_string.is_none() {
            // Not a Thunderstore mod
            continue;
        }

        let installed_ns_mod_ts_string: ParsedThunderstoreModString = installed_ns_mod
            .thunderstore_mod_string
            .unwrap()
            .parse()
            .unwrap();

        // Installed mod matches specified Thunderstore mod string
        if parsed_ts_mod_string.author_name == installed_ns_mod_ts_string.author_name
            && parsed_ts_mod_string.mod_name == installed_ns_mod_ts_string.mod_name
        {
            // Add folder to list of folder to remove
            mod_folders_to_remove.push(installed_ns_mod.directory);
        }
    }

    if mod_folders_to_remove.is_empty() {
        return Err(format!(
            "No mods removed as no Northstar mods matching {thunderstore_mod_string} were found to be installed."
        ));
    }

    // Delete given folders
    for mod_folder in mod_folders_to_remove {
        delete_mod_folder(&mod_folder)?;
    }

    Ok(())
}<|MERGE_RESOLUTION|>--- conflicted
+++ resolved
@@ -16,17 +16,10 @@
 use crate::plugin_management::download::install_plugin;
 
 #[derive(Debug, Clone)]
-<<<<<<< HEAD
-pub struct ParsedThunderstoreModString {
-    pub author_name: String,
-    pub mod_name: String,
-    pub version: Option<String>,
-=======
 struct ParsedThunderstoreModString {
     author_name: String,
     mod_name: String,
     version: String,
->>>>>>> 06754cc2
 }
 
 impl std::str::FromStr for ParsedThunderstoreModString {
