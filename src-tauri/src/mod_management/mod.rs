// This file contains various mod management functions
use async_recursion::async_recursion;

use anyhow::{anyhow, Result};
use app::NorthstarMod;
use std::path::PathBuf;

use app::get_enabled_mods;
use app::GameInstall;

use json5;

pub const BLACKLISTED_MODS: [&str; 3] = [
    "northstar-Northstar",
    "northstar-NorthstarReleaseCandidate",
    "ebkr-r2modman",
];

/// Gets all currently installed and enabled/disabled mods to rebuild `enabledmods.json`
pub fn rebuild_enabled_mods_json(game_install: GameInstall) -> Result<(), String> {
    let enabledmods_json_path = format!("{}/R2Northstar/enabledmods.json", game_install.game_path);
    let mods_and_properties = get_installed_mods_and_properties(game_install)?;

    // Create new mapping
    let mut my_map = serde_json::Map::new();

    // Build mapping
    for ns_mod in mods_and_properties.into_iter() {
        my_map.insert(ns_mod.name, serde_json::Value::Bool(ns_mod.enabled));
    }

    // Turn into serde object
    let obj = serde_json::Value::Object(my_map);

    // Write to file
    std::fs::write(
        enabledmods_json_path,
        serde_json::to_string_pretty(&obj).unwrap(),
    )
    .unwrap();

    Ok(())
}

/// Set the status of a passed mod to enabled/disabled
pub fn set_mod_enabled_status(
    game_install: GameInstall,
    mod_name: String,
    is_enabled: bool,
) -> Result<(), String> {
    let enabledmods_json_path = format!("{}/R2Northstar/enabledmods.json", game_install.game_path);

    // Parse JSON
    let mut res: serde_json::Value = match get_enabled_mods(game_install.clone()) {
        Ok(res) => res,
        Err(err) => {
            println!("Couldn't parse `enabledmod.json`: {}", err);
            println!("Rebuilding file.");

            rebuild_enabled_mods_json(game_install.clone())?;

            // Then try again
            let res = get_enabled_mods(game_install.clone())?;
            res
        }
    };

    // Check if key exists
    if res.get(mod_name.clone()).is_none() {
        // If it doesn't exist, rebuild `enabledmod.json`
        println!("Value not found in `enabledmod.json`. Rebuilding file");
        rebuild_enabled_mods_json(game_install.clone())?;

        // Then try again
        res = get_enabled_mods(game_install)?;
    }

    // Update value
    res[mod_name] = serde_json::Value::Bool(is_enabled);

    // Save the JSON structure into the output file
    std::fs::write(
        enabledmods_json_path,
        serde_json::to_string_pretty(&res).unwrap(),
    )
    .unwrap();

    Ok(())
}

/// Parses `mod.json` for mod name
// TODO: Maybe pass PathBuf or serde json object
fn parse_mod_json_for_mod_name(mod_json_path: String) -> Result<String, anyhow::Error> {
    // Read file into string and parse it
    let data = std::fs::read_to_string(mod_json_path)?;
    let parsed_json: serde_json::Value = json5::from_str(&data)?;

    // Extract mod name
    let mod_name = match parsed_json.get("Name").and_then(|value| value.as_str()) {
        Some(name) => name,
        None => return Err(anyhow!("No name found")),
    };

    Ok(mod_name.to_string())
}

/// Parses `mod.json` for Thunderstore mod string
// TODO: Maybe pass PathBuf or serde json object
fn parse_mod_json_for_thunderstore_mod_string(
    mod_json_path: String,
) -> Result<String, anyhow::Error> {
    // Read file into string and parse it
    let data = std::fs::read_to_string(mod_json_path)?;
    let parsed_json: serde_json::Value = json5::from_str(&data)?;

    // Extract TS mod string
    let thunderstore_mod_string = match parsed_json
        .get("ThunderstoreModString")
        .and_then(|value| value.as_str())
    {
        Some(thunderstore_mod_string) => thunderstore_mod_string,
        None => return Err(anyhow!("No ThunderstoreModString found")),
    };

    Ok(thunderstore_mod_string.to_string())
}

/// Parse `mods` folder for installed mods.
fn parse_installed_mods(
    game_install: GameInstall,
) -> Result<Vec<(String, Option<String>)>, String> {
    let ns_mods_folder = format!("{}/R2Northstar/mods/", game_install.game_path);

    let paths = std::fs::read_dir(ns_mods_folder).unwrap();

    let mut directories: Vec<PathBuf> = Vec::new();
    let mut mods: Vec<(String, Option<String>)> = Vec::new();

    // Get list of folders in `mods` directory
    for path in paths {
        let my_path = path.unwrap().path();

        let md = std::fs::metadata(my_path.clone()).unwrap();
        if md.is_dir() {
            directories.push(my_path);
        }
    }

    // Iterate over folders and check if they are Northstar mods
    for directory in directories {
        // Check if mod.json exists
        let mod_json_path = format!("{}/mod.json", directory.to_str().unwrap());
        if !std::path::Path::new(&mod_json_path).exists() {
            continue;
        }

        // Parse mod.json and get mod name
        let mod_name = match parse_mod_json_for_mod_name(mod_json_path.clone()) {
            Ok(mod_name) => mod_name,
            Err(err) => {
                println!("Failed parsing {} with {}", mod_json_path, err.to_string());
                continue;
            }
        };
        let thunderstore_mod_string =
            match parse_mod_json_for_thunderstore_mod_string(mod_json_path.clone()) {
                Ok(thunderstore_mod_string) => Some(thunderstore_mod_string),
                Err(_err) => None,
            };

        mods.push((mod_name, thunderstore_mod_string));
    }

    // Return found mod names
    Ok(mods)
}

/// Gets list of installed mods and their properties
/// - name
/// - is enabled?
pub fn get_installed_mods_and_properties(
    game_install: GameInstall,
) -> Result<Vec<NorthstarMod>, String> {
    // Get actually installed mods
    let found_installed_mods = parse_installed_mods(game_install.clone())?;

    // Get enabled mods as JSON
    let enabled_mods: serde_json::Value = match get_enabled_mods(game_install) {
        Ok(enabled_mods) => enabled_mods,
        Err(_) => serde_json::from_str("{}").unwrap(), // `enabledmods.json` not found, create empty object
    };

    let mut installed_mods = Vec::new();
    let mapping = enabled_mods.as_object().unwrap();

    // Use list of installed mods and set enabled based on `enabledmods.json`
    for (name, thunderstore_mod_string) in found_installed_mods {
        let current_mod_enabled = match mapping.get(&name) {
            Some(enabled) => enabled.as_bool().unwrap(),
            None => true, // Northstar considers mods not in mapping as enabled.
        };
        let current_mod: NorthstarMod = NorthstarMod {
            name: name,
            thunderstore_mod_string: thunderstore_mod_string,
            enabled: current_mod_enabled,
        };
        installed_mods.push(current_mod);
    }

    Ok(installed_mods)
}

async fn get_ns_mod_download_url(thunderstore_mod_string: String) -> Result<String, String> {
    // TODO: This will crash the thread if not internet connection exist. `match` should be used instead
    let index = thermite::api::get_package_index().await.unwrap().to_vec();

    // String replace works but more care should be taken in the future
    let ts_mod_string_url = thunderstore_mod_string.replace("-", "/");

    for ns_mod in index {
        // Iterate over all versions of a given mod
        for (_key, ns_mod) in &ns_mod.versions {
            if ns_mod.url.contains(&ts_mod_string_url) {
                dbg!(ns_mod.clone());
                return Ok(ns_mod.url.clone());
            }
        }
    }

    Err("Could not find mod on Thunderstore".to_string())
}

/// Adds given Thunderstore mod string to the given `mod.json`
/// This way we can later check whether a mod is outdated based on the TS mod string
fn add_thunderstore_mod_string(
    path_to_mod_json: String,
    thunderstore_mod_string: String,
) -> Result<(), anyhow::Error> {
    // Read file into string and parse it
    let data = std::fs::read_to_string(path_to_mod_json.clone())?;
    let parsed_json: serde_json::Value = json5::from_str(&data)?;

    // Insert the Thunderstore mod string
    let mut parsed_json = parsed_json.as_object().unwrap().clone();
    parsed_json.insert(
        "ThunderstoreModString".to_string(),
        serde_json::Value::String(thunderstore_mod_string),
    );

    // And write back to disk
    std::fs::write(
        path_to_mod_json,
        serde_json::to_string_pretty(&parsed_json)?,
    )?;

    Ok(())
}

/// Returns a vector of modstrings containing the dependencies of a given mod
async fn get_mod_dependencies(
    thunderstore_mod_string: String,
) -> Result<Vec<String>, anyhow::Error> {
    dbg!(thunderstore_mod_string.clone());

    // TODO: This will crash the thread if not internet connection exist. `match` should be used instead
    let index = thermite::api::get_package_index().await.unwrap().to_vec();

    // String replace works but more care should be taken in the future
    let ts_mod_string_url = thunderstore_mod_string.replace("-", "/");

    // Iterate over index
    for ns_mod in index {
        // Iterate over all versions of a given mod
        for (_key, ns_mod) in &ns_mod.versions {
            if ns_mod.url.contains(&ts_mod_string_url) {
                dbg!(ns_mod.clone());
                return Ok(ns_mod.deps.clone());
            }
        }
    }
    Ok(Vec::<String>::new())
}

// Copied from `libtermite` source code and modified
// Should be replaced with a library call to libthermite in the future
/// Download and install mod to the specified target.
#[async_recursion]
pub async fn fc_download_mod_and_install(
    game_install: GameInstall,
    thunderstore_mod_string: String,
) -> Result<(), String> {
    // Get mods and download directories
    let download_directory = format!(
        "{}/___flightcore-temp-download-dir/",
        game_install.game_path
    );
    let mods_directory = format!("{}/R2Northstar/mods/", game_install.game_path);

    // Early return on empty string
    if thunderstore_mod_string.len() == 0 {
        return Err("Passed empty string".to_string());
    }

    let deps = match get_mod_dependencies(thunderstore_mod_string.clone()).await {
        Ok(deps) => deps,
        Err(err) => return Err(err.to_string()),
    };
    dbg!(deps.clone());

    // Recursively install dependencies
    for dep in deps {
        match fc_download_mod_and_install(game_install.clone(), dep).await {
            Ok(()) => (),
            Err(err) => {
                if err.to_string() == "Cannot install Northstar as a mod!" {
                    continue; // For Northstar as a dependency, we just skip it
                } else {
                    return Err(err.to_string());
                }
            }
        };
    }

    // Prevent installing Northstar as a mod
    // While it would fail during install anyway, having explicit error message is nicer
<<<<<<< HEAD
    for blacklisted_mod in BLACKLISTED_MODS {
=======
    let blacklisted_mods = [
        "northstar-Northstar",
        "northstar-NorthstarReleaseCandidate",
        "ebkr-r2modman",
    ];
    for blacklisted_mod in blacklisted_mods {
>>>>>>> d9eeec6a
        if thunderstore_mod_string.contains(blacklisted_mod) {
            return Err("Cannot install Northstar as a mod!".to_string());
        }
    }

    // Get download URL for the specified mod
    let download_url = get_ns_mod_download_url(thunderstore_mod_string.clone()).await?;

    // Create download directory
    match std::fs::create_dir_all(download_directory.clone()) {
        Ok(()) => (),
        Err(err) => return Err(err.to_string()),
    };

    let name = thunderstore_mod_string.clone();
    let path = format!(
        "{}/___flightcore-temp-download-dir/{}.zip",
        game_install.game_path, name
    );

    // Download the mod
    let f = match thermite::core::actions::download_file(&download_url, path.clone()).await {
        Ok(f) => f,
        Err(e) => return Err(e.to_string()),
    };

    // Extract the mod to the mods directory
    let pkg = match thermite::core::actions::install_mod(&f, std::path::Path::new(&mods_directory))
    {
        Ok(pkg) => pkg,
        Err(err) => return Err(err.to_string()),
    };
    dbg!(pkg.clone());

    // Add Thunderstore mod string to `mod.json` of installed NorthstarMods
    for nsmod in pkg.mods {
        let path_to_current_mod_json = format!(
            "{}/{}/mod.json",
            mods_directory,
            nsmod.path.to_string_lossy()
        );
        match add_thunderstore_mod_string(path_to_current_mod_json, thunderstore_mod_string.clone())
        {
            Ok(()) => (),
            Err(err) => {
                println!("Failed setting modstring for {}", nsmod.name);
                println!("{}", err);
            }
        }
    }

    // Delete downloaded zip file
    std::fs::remove_file(path).unwrap();

    Ok(())
}<|MERGE_RESOLUTION|>--- conflicted
+++ resolved
@@ -323,16 +323,7 @@
 
     // Prevent installing Northstar as a mod
     // While it would fail during install anyway, having explicit error message is nicer
-<<<<<<< HEAD
     for blacklisted_mod in BLACKLISTED_MODS {
-=======
-    let blacklisted_mods = [
-        "northstar-Northstar",
-        "northstar-NorthstarReleaseCandidate",
-        "ebkr-r2modman",
-    ];
-    for blacklisted_mod in blacklisted_mods {
->>>>>>> d9eeec6a
         if thunderstore_mod_string.contains(blacklisted_mod) {
             return Err("Cannot install Northstar as a mod!".to_string());
         }
