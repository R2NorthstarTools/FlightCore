use std::env;

use anyhow::{anyhow, Context, Result};

mod platform_specific;
#[cfg(target_os = "windows")]
use platform_specific::windows;

use platform_specific::linux;

use serde::{Deserialize, Serialize};
use sysinfo::SystemExt;
use zip::ZipArchive;

#[derive(Serialize, Deserialize, Debug, Clone)]
pub enum InstallType {
    STEAM,
    ORIGIN,
    EAPLAY,
    UNKNOWN,
}

#[derive(Serialize, Deserialize, Debug, Clone)]
pub struct GameInstall {
    pub game_path: String,
    pub install_type: InstallType,
}

#[derive(Serialize, Deserialize, Debug, Clone)]
pub struct NorthstarMod {
    pub name: String,
    pub enabled: bool,
}

/// Check version number of a mod
pub fn check_mod_version_number(path_to_mod_folder: String) -> Result<String, anyhow::Error> {
    // println!("{}", format!("{}/mod.json", path_to_mod_folder));
    let data = std::fs::read_to_string(format!("{}/mod.json", path_to_mod_folder))?;
    let parsed_json: serde_json::Value = serde_json::from_str(&data)?;
    // println!("{}", parsed_json);
    let mod_version_number = match parsed_json.get("Version").and_then(|value| value.as_str()) {
        Some(version_number) => version_number,
        None => return Err(anyhow!("No version number found")),
    };

    println!("{}", mod_version_number);

    Ok(mod_version_number.to_string())
}

// I intend to add more linux related stuff to check here, so making a func
// for now tho it only checks `ldd --version`
// - salmon

pub fn linux_checks_librs() -> Result<(), String> {
    // Perform various checks in terms of Linux compatibility
    // Return early with error message if a check fails

    // check `ldd --version` to see if glibc is up to date for northstar proton
    let min_required_ldd_version = 2.33;
    let lddv = linux::check_glibc_v();
    if lddv < min_required_ldd_version {
        return Err(format!(
            "GLIBC is not version {} or greater",
            min_required_ldd_version
        )
        .to_string());
    };

    // All checks passed
    Ok(())
}

/// Attempts to find the game install location
pub fn find_game_install_location() -> Result<GameInstall, String> {
    // Attempt parsing Steam library directly
    match steamlocate::SteamDir::locate() {
        Some(mut steamdir) => {
            let titanfall2_steamid = 1237970;
            match steamdir.app(&titanfall2_steamid) {
                Some(app) => {
                    // println!("{:#?}", app);
                    let game_install = GameInstall {
                        game_path: app.path.to_str().unwrap().to_string(),
                        install_type: InstallType::STEAM,
                    };
                    return Ok(game_install);
                }
                None => println!("Couldn't locate Titanfall2"),
            }
        }
        None => println!("Couldn't locate Steam on this computer!"),
    }

    // (On Windows only) try parsing Windows registry for Origin install path
    #[cfg(target_os = "windows")]
    match windows::origin_install_location_detection() {
        Ok(game_path) => {
            let game_install = GameInstall {
                game_path: game_path,
                install_type: InstallType::ORIGIN,
            };
            return Ok(game_install);
        }
        Err(err) => {
            println!("{}", err);
        }
    };

    Err("Could not auto-detect game install location! Please enter it manually.".to_string())
}

/// Returns the current Northstar version number as a string
pub fn get_northstar_version_number(game_path: String) -> Result<String, anyhow::Error> {
    println!("{}", game_path);
    // println!("{:?}", install_type);

    // TODO:
    // Check if NorthstarLauncher.exe exists and check its version number
    let profile_folder = "R2Northstar";
    let core_mods = [
        "Northstar.Client",
        "Northstar.Custom",
        "Northstar.CustomServers",
    ];
    let initial_version_number = match check_mod_version_number(format!(
        "{}/{}/mods/{}",
        game_path, profile_folder, core_mods[0]
    )) {
        Ok(version_number) => version_number,
        Err(err) => return Err(err),
    };

    for core_mod in core_mods {
        let current_version_number = match check_mod_version_number(format!(
            "{}/{}/mods/{}",
            game_path, profile_folder, core_mod
        )) {
            Ok(version_number) => version_number,
            Err(err) => return Err(err),
        };
        if current_version_number != initial_version_number {
            // We have a version number mismatch
            return Err(anyhow!("Found version number mismatch"));
        }
    }
    println!("All mods same version");

    Ok(initial_version_number)
}

/// Checks whether the provided path is a valid Titanfall2 gamepath by checking against a certain set of criteria
pub fn check_is_valid_game_path(game_install_path: &str) -> Result<(), anyhow::Error> {
    let path_to_titanfall2_exe = format!("{}/Titanfall2.exe", game_install_path);
    let is_correct_game_path = std::path::Path::new(&path_to_titanfall2_exe).exists();
    println!("Titanfall2.exe exists in path? {}", is_correct_game_path);

    // Exit early if wrong game path
    if !is_correct_game_path {
        return Err(anyhow!("Incorrect game path \"{}\"", game_install_path)); // Return error cause wrong game path
    }
    Ok(())
}

/// Copied from `papa` source code and modified
///Extract N* zip file to target game path
// fn extract(ctx: &Ctx, zip_file: File, target: &Path) -> Result<()> {
fn extract(zip_file: std::fs::File, target: &std::path::Path) -> Result<()> {
    let mut archive = ZipArchive::new(&zip_file).context("Unable to open zip archive")?;
    for i in 0..archive.len() {
        let mut f = archive.by_index(i).unwrap();

        //This should work fine for N* because the dir structure *should* always be the same
        if f.enclosed_name().unwrap().starts_with("Northstar") {
            let out = target.join(
                f.enclosed_name()
                    .unwrap()
                    .strip_prefix("Northstar")
                    .unwrap(),
            );

            if (*f.name()).ends_with('/') {
                println!("Create directory {}", f.name());
                std::fs::create_dir_all(target.join(f.name()))
                    .context("Unable to create directory")?;
                continue;
            } else if let Some(p) = out.parent() {
                std::fs::create_dir_all(&p).context("Unable to create directory")?;
            }

            let mut outfile = std::fs::OpenOptions::new()
                .create(true)
                .write(true)
                .truncate(true)
                .open(&out)?;

            println!("Write file {}", out.display());

            std::io::copy(&mut f, &mut outfile).context("Unable to write to file")?;
        }
    }

    Ok(())
}

/// Copied from `papa` source code and modified
///Install N* from the provided mod
///
///Checks cache, else downloads the latest version
async fn do_install(nmod: &thermite::model::Mod, game_path: &std::path::Path) -> Result<()> {
    let filename = format!("northstar-{}.zip", nmod.version);
    let download_directory = format!("{}/___flightcore-temp-download-dir/", game_path.display());

    std::fs::create_dir_all(download_directory.clone())?;

    let download_path = format!("{}/{}", download_directory.clone(), filename);
    println!("{}", download_path);

    let nfile = thermite::core::actions::download_file(&nmod.url, download_path)
        .await
        .unwrap();

    println!("Extracting Northstar...");
    extract(nfile, game_path)?;

    // Delete old copy
    println!("Delete temp folder again");
    std::fs::remove_dir_all(download_directory).unwrap();

    println!("Done!");

    Ok(())
}

pub async fn install_northstar(
    game_path: &str,
    northstar_package_name: Option<String>,
) -> Result<String, String> {
    let northstar_package_name = match northstar_package_name {
        Some(northstar_package_name) => {
            if northstar_package_name.len() <= 1 {
                "Northstar".to_string()
            } else {
                northstar_package_name
            }
        }
        None => "Northstar".to_string(),
    };

    let index = thermite::api::get_package_index().await.unwrap().to_vec();
    let nmod = index
        .iter()
        .find(|f| f.name.to_lowercase() == northstar_package_name.to_lowercase())
        .ok_or_else(|| panic!("Couldn't find Northstar on thunderstore???"))
        .unwrap();

    do_install(nmod, std::path::Path::new(game_path))
        .await
        .unwrap();

    Ok(nmod.version.clone())
}

/// Returns identifier of host OS FlightCore is running on
pub fn get_host_os() -> String {
    env::consts::OS.to_string()
}

pub fn launch_northstar(game_install: GameInstall) -> Result<String, String> {
    dbg!(game_install.clone());

    // Some safety checks before, should have more in the future
    if get_northstar_version_number(game_install.game_path.clone()).is_err() {
        return Err(anyhow!("Not all checks were met").to_string());
    }

    let host_os = get_host_os();

    // Explicetly fail early certain (currently) unsupported install setups
    if host_os != "windows"
        || !(matches!(game_install.install_type, InstallType::STEAM)
            || matches!(game_install.install_type, InstallType::ORIGIN)
            || matches!(game_install.install_type, InstallType::UNKNOWN))
    {
        return Err(format!(
            "Not yet implemented for \"{}\" with Titanfall2 installed via \"{:?}\"",
            get_host_os(),
            game_install.install_type
        ));
    }

    // Switch to Titanfall2 directory for launching
    // NorthstarLauncher.exe expects to be run from that folder
    if std::env::set_current_dir(game_install.game_path.clone()).is_err() {
        // We failed to get to Titanfall2 directory
        return Err(anyhow!("Couldn't access Titanfall2 directory").to_string());
    }

    // Require Origin to be running to launch Northstar
    let origin_is_running = check_origin_running();
    if !origin_is_running {
        return Err(
            anyhow!("Origin not running, start Origin before launching Northstar").to_string(),
        );
    }

    // Only Windows with Steam or Origin are supported at the moment
    if host_os == "windows"
        && (matches!(game_install.install_type, InstallType::STEAM)
            || matches!(game_install.install_type, InstallType::ORIGIN)
            || matches!(game_install.install_type, InstallType::UNKNOWN))
    {
        let _output =
            std::process::Command::new(format!("{}/NorthstarLauncher.exe", game_install.game_path))
                // .args(&["a", "b"])
                .spawn()
                .expect("failed to execute process");
        return Ok("Launched game".to_string());
    }

    Err(format!(
        "Not yet implemented for {:?} on {}",
        game_install.install_type,
        get_host_os()
    ))
}

pub fn check_origin_running() -> bool {
    let s = sysinfo::System::new_all();
    for _process in s.processes_by_name("Origin.exe") {
        // check here if this is your process
        // dbg!(process);
        return true;
    }
    false
}

/// Checks if Northstar process is running
pub fn check_northstar_running() -> bool {
    let s = sysinfo::System::new_all();
    for _process in s.processes_by_name("NorthstarLauncher.exe") {
        // check here if this is your process
        // dbg!(process);
        return true;
    }
    false
}

/// Helps with converting release candidate numbers which are different on Thunderstore
/// due to restrictions imposed by the platform
pub fn convert_release_candidate_number(version_number: String) -> String {
    // This simply converts `-rc` to `0`
    // Works as intended for RCs < 10, e.g.  `v1.9.2-rc1`  -> `v1.9.201`
    // Doesn't work for larger numbers, e.g. `v1.9.2-rc11` -> `v1.9.2011` (should be `v1.9.211`)
    version_number.replace("-rc", "0").replace("00", "")
}

/// Checks if installed FlightCore version is up-to-date
/// false -> FlightCore install is up-to-date
/// true  -> FlightCore install is outdated
pub async fn check_is_flightcore_outdated() -> Result<bool, String> {
    // Get newest version number from GitHub API
    println!("Checking GitHub API");
    let url = "https://api.github.com/repos/GeckoEidechse/FlightCore/releases/latest";
    let user_agent = "GeckoEidechse/FlightCore";
    let client = reqwest::Client::new();
    let res = client
        .get(url)
        .header(reqwest::header::USER_AGENT, user_agent)
        .send()
        .await
        .unwrap()
        .text()
        .await
        .unwrap();

    let json_response: serde_json::Value =
        serde_json::from_str(&res).expect("JSON was not well-formatted");
    println!("Done checking GitHub API");

    // Extract version number from JSON
    let newest_release_version = json_response
        .get("tag_name")
        .and_then(|value| value.as_str())
        .unwrap();

    // Get version of installed FlightCore...
    let version = env!("CARGO_PKG_VERSION");
    // ...and format it
    let version = format!("v{}", version);

    // TODO: This shouldn't be a string compare but promper semver compare
    Ok(version != newest_release_version)
}

pub fn get_log_list(game_install: GameInstall) -> Result<Vec<std::path::PathBuf>, String> {
    let ns_log_folder = format!("{}/R2Northstar/logs", game_install.game_path);

    // Check if logs folder exists
    if !std::path::Path::new(&ns_log_folder).exists() {
        return Err("No logs folder found".to_string());
    }

    // List files in logs folder
    let paths = std::fs::read_dir(ns_log_folder).unwrap();

    // Stores paths of log files
    let mut log_files: Vec<std::path::PathBuf> = Vec::new();

    for path in paths {
        let path = path.unwrap().path();
        if path.display().to_string().contains("nslog") {
            log_files.push(path);
        }
    }

    if log_files.len() > 0 {
        Ok(log_files)
    } else {
        Err("No logs found".to_string())
    }
}

/// Returns a serde json object of the parsed `enabledmods.json` file
pub fn get_enabled_mods(game_install: GameInstall) -> Result<serde_json::value::Value, String> {
    let enabledmods_json_path = format!(
        "{}/R2Northstar/enabledmods.json",
        game_install.game_path
    );

    // Check for JSON file
    if !std::path::Path::new(&enabledmods_json_path).exists() {
        return Err("enabledmods.json not found".to_string());
    }

    // Read file
    let data = match std::fs::read_to_string(enabledmods_json_path) {
        Ok(data) => data,
        Err(err) => return Err(err.to_string()),
    };

    // Parse JSON
    let res: serde_json::Value = match serde_json::from_str(&data) {
        Ok(result) => result,
        Err(err) => return Err(format!("Failed to read JSON due to: {}", err.to_string())),
    };

    // Return parsed data
    Ok(res)
<<<<<<< HEAD
}

/// Set the status of a passed mod to enabled/disabled
pub fn set_mod_enabled_status(
    game_install: GameInstall,
    mod_name: String,
    is_enabled: bool,
) -> Result<(), String> {
    let enabledmods_json_path = format!("{}/R2Northstar/enabledmods.json", game_install.game_path);

    // Parse JSON
    let mut res: serde_json::Value = get_enabled_mods(game_install)?;

    // Check if key exists
    if res.get(mod_name.clone()).is_none() {
        return Err("Value not found in enabledmod.json".to_string());
    }

    // Update value
    res[mod_name] = serde_json::Value::Bool(is_enabled);

    // Save the JSON structure into the output file
    std::fs::write(
        enabledmods_json_path,
        serde_json::to_string_pretty(&res).unwrap(),
    )
    .unwrap();

    Ok(())
}

/// Gets list of installed mods and their properties
/// - name
/// - is enabled?
pub fn get_installed_mods(game_install: GameInstall) -> Result<Vec<NorthstarMod>, String> {
    let enabled_mods_json_path = format!("{}/R2Northstar/enabledmods.json", game_install.game_path);
    // Open file
    let data = match std::fs::read_to_string(enabled_mods_json_path) {
        Ok(data) => data,
        Err(err) => return Err(err.to_string()),
    };
    // Check if valid JSON and parse
    let res: serde_json::Value = match serde_json::from_str(&data) {
        Ok(res) => res,
        Err(err) => return Err(err.to_string()),
    };

    let mut installed_mods = Vec::new();

    for (key, value) in res.as_object().unwrap() {

        let current_mod: NorthstarMod = NorthstarMod {
            name: key.to_string(),
            enabled: value.as_bool().unwrap(),
        };
        installed_mods.push(current_mod);
    }

    dbg!(&res);
    dbg!(installed_mods.clone());

    Ok(installed_mods)
}

async fn get_ns_mod_download_url(thunderstore_mod_string: String) -> Result<String, String> {

    // TODO: This will crash the thread if not internet connection exist. `match` should be used instead
    let index = thermite::api::get_package_index().await.unwrap().to_vec();

    // String replace works but more care should be taken in the future
    let ts_mod_string_url = thunderstore_mod_string.replace("-", "/");

    for ns_mod in index {
        if ns_mod.url.contains(&ts_mod_string_url) {
            dbg!(ns_mod.clone());
            return Ok(ns_mod.url);
        }
    }

    Err("Could not find mod on Thunderstore".to_string())
}

// Copied from `libtermite` source code and modified
// Should be replaced with a library call to libthermite in the future
/// Download and install mod to the specified target.
pub async fn fc_download_mod_and_install(
    game_install: GameInstall,
    thunderstore_mod_string: String,
) -> Result<(), String> {
    // Get mods and download directories
    let download_directory = format!(
        "{}/___flightcore-temp-download-dir/",
        game_install.game_path
    );
    let mods_directory = format!("{}/R2Northstar/mods/", game_install.game_path);

    // Get download URL for the specified mod
    let download_url = get_ns_mod_download_url(thunderstore_mod_string.clone()).await?;

    // Create download directory
    match std::fs::create_dir_all(download_directory.clone()) {
        Ok(()) => (),
        Err(err) => return Err(err.to_string()),
    };

    let name = thunderstore_mod_string;
    let path = format!(
        "{}/___flightcore-temp-download-dir/{}.zip",
        game_install.game_path, name
    );

    // Download the mod
    let f = match thermite::core::actions::download_file(&download_url, path.clone()).await {
        Ok(f) => f,
        Err(e) => return Err(e.to_string()),
    };

    // Extract the mod to the mods directory
    let pkg = match thermite::core::actions::install_mod(&f, std::path::Path::new(&mods_directory))
    {
        Ok(pkg) => pkg,
        Err(err) => return Err(err.to_string()),
    };
    dbg!(pkg.clone());

    // Delete downloaded zip file
    std::fs::remove_file(path).unwrap();

    // Delete temp download folder
    // TODO: For some reason this fails. Maybe delete download folder in separate call?
    // std::fs::remove_dir(download_directory).unwrap();
    // std::fs::remove_dir_all(download_directory).unwrap();

    Ok(())
=======
>>>>>>> 6515ea9c
}<|MERGE_RESOLUTION|>--- conflicted
+++ resolved
@@ -447,69 +447,6 @@
 
     // Return parsed data
     Ok(res)
-<<<<<<< HEAD
-}
-
-/// Set the status of a passed mod to enabled/disabled
-pub fn set_mod_enabled_status(
-    game_install: GameInstall,
-    mod_name: String,
-    is_enabled: bool,
-) -> Result<(), String> {
-    let enabledmods_json_path = format!("{}/R2Northstar/enabledmods.json", game_install.game_path);
-
-    // Parse JSON
-    let mut res: serde_json::Value = get_enabled_mods(game_install)?;
-
-    // Check if key exists
-    if res.get(mod_name.clone()).is_none() {
-        return Err("Value not found in enabledmod.json".to_string());
-    }
-
-    // Update value
-    res[mod_name] = serde_json::Value::Bool(is_enabled);
-
-    // Save the JSON structure into the output file
-    std::fs::write(
-        enabledmods_json_path,
-        serde_json::to_string_pretty(&res).unwrap(),
-    )
-    .unwrap();
-
-    Ok(())
-}
-
-/// Gets list of installed mods and their properties
-/// - name
-/// - is enabled?
-pub fn get_installed_mods(game_install: GameInstall) -> Result<Vec<NorthstarMod>, String> {
-    let enabled_mods_json_path = format!("{}/R2Northstar/enabledmods.json", game_install.game_path);
-    // Open file
-    let data = match std::fs::read_to_string(enabled_mods_json_path) {
-        Ok(data) => data,
-        Err(err) => return Err(err.to_string()),
-    };
-    // Check if valid JSON and parse
-    let res: serde_json::Value = match serde_json::from_str(&data) {
-        Ok(res) => res,
-        Err(err) => return Err(err.to_string()),
-    };
-
-    let mut installed_mods = Vec::new();
-
-    for (key, value) in res.as_object().unwrap() {
-
-        let current_mod: NorthstarMod = NorthstarMod {
-            name: key.to_string(),
-            enabled: value.as_bool().unwrap(),
-        };
-        installed_mods.push(current_mod);
-    }
-
-    dbg!(&res);
-    dbg!(installed_mods.clone());
-
-    Ok(installed_mods)
 }
 
 async fn get_ns_mod_download_url(thunderstore_mod_string: String) -> Result<String, String> {
@@ -582,6 +519,4 @@
     // std::fs::remove_dir_all(download_directory).unwrap();
 
     Ok(())
-=======
->>>>>>> 6515ea9c
 }