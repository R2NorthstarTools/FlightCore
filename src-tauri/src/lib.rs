--- conflicted
+++ resolved
@@ -296,12 +296,8 @@
         ..Default::default()
     });
 
-<<<<<<< HEAD
-    do_install(
+    match do_install(
         window,
-=======
-    match do_install(
->>>>>>> 25791906
         nmod.versions.get(&nmod.latest).unwrap(),
         std::path::Path::new(game_path),
     )
