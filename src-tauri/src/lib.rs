use std::{env, fs, path::Path, time::Duration};

use anyhow::{anyhow, Context, Result};

mod northstar;

pub mod constants;
mod platform_specific;
#[cfg(target_os = "windows")]
use platform_specific::windows;

#[cfg(target_os = "linux")]
use platform_specific::linux;

use serde::{Deserialize, Serialize};
use sysinfo::SystemExt;
use tokio::time::sleep;
use ts_rs::TS;
use zip::ZipArchive;

use northstar::get_northstar_version_number;

use crate::constants::TITANFALL2_STEAM_ID;

#[derive(Serialize, Deserialize, Debug, Clone)]
pub enum InstallType {
    STEAM,
    ORIGIN,
    EAPLAY,
    UNKNOWN,
}

#[derive(Serialize, Deserialize, Debug, Clone)]
pub struct GameInstall {
    pub game_path: String,
    pub install_type: InstallType,
}

#[derive(Serialize, Deserialize, Debug, Clone, TS)]
#[ts(export)]
pub struct NorthstarMod {
    pub name: String,
    pub version: Option<String>,
    pub thunderstore_mod_string: Option<String>,
    pub enabled: bool,
    pub directory: String,
}

#[derive(Serialize, Deserialize, Debug, Clone)]
pub struct NorthstarServer {
    #[serde(rename = "playerCount")]
    pub player_count: i32,
}

/// Check version number of a mod
pub fn check_mod_version_number(path_to_mod_folder: String) -> Result<String, anyhow::Error> {
    // println!("{}", format!("{}/mod.json", path_to_mod_folder));
    let data = std::fs::read_to_string(format!("{path_to_mod_folder}/mod.json"))?;
    let parsed_json: serde_json::Value = serde_json::from_str(&data)?;
    // println!("{}", parsed_json);
    let mod_version_number = match parsed_json.get("Version").and_then(|value| value.as_str()) {
        Some(version_number) => version_number,
        None => return Err(anyhow!("No version number found")),
    };

    log::info!("{}", mod_version_number);

    Ok(mod_version_number.to_string())
}

// I intend to add more linux related stuff to check here, so making a func
// for now tho it only checks `ldd --version`
// - salmon
#[cfg(target_os = "linux")]
pub fn linux_checks_librs() -> Result<(), String> {
    // Perform various checks in terms of Linux compatibility
    // Return early with error message if a check fails

    // check `ldd --version` to see if glibc is up to date for northstar proton
    let min_required_ldd_version = 2.33;
    let lddv = linux::check_glibc_v();
    if lddv < min_required_ldd_version {
        return Err(format!(
            "GLIBC is not version {} or greater",
            min_required_ldd_version
        ));
    };

    // All checks passed
    Ok(())
}

/// Attempts to find the game install location
pub fn find_game_install_location() -> Result<GameInstall, String> {
    // Attempt parsing Steam library directly
    match steamlocate::SteamDir::locate() {
        Some(mut steamdir) => {
            let titanfall2_steamid = TITANFALL2_STEAM_ID.parse().unwrap();
            match steamdir.app(&titanfall2_steamid) {
                Some(app) => {
                    // println!("{:#?}", app);
                    let game_install = GameInstall {
                        game_path: app.path.to_str().unwrap().to_string(),
                        install_type: InstallType::STEAM,
                    };
                    return Ok(game_install);
                }
                None => log::info!("Couldn't locate Titanfall2 Steam instal"),
            }
        }
        None => log::info!("Couldn't locate Steam on this computer!"),
    }

    // (On Windows only) try parsing Windows registry for Origin install path
    #[cfg(target_os = "windows")]
    match windows::origin_install_location_detection() {
        Ok(game_path) => {
            let game_install = GameInstall {
                game_path,
                install_type: InstallType::ORIGIN,
            };
            return Ok(game_install);
        }
        Err(err) => {
            log::info!("{}", err);
        }
    };

    Err("Could not auto-detect game install location! Please enter it manually.".to_string())
}

/// Checks whether the provided path is a valid Titanfall2 gamepath by checking against a certain set of criteria
pub fn check_is_valid_game_path(game_install_path: &str) -> Result<(), String> {
<<<<<<< HEAD
    let path_to_titanfall2_exe = format!("{}/Titanfall2.exe", game_install_path);
    let is_correct_game_path = Path::new(&path_to_titanfall2_exe).exists();
    println!("Titanfall2.exe exists in path? {}", is_correct_game_path);
=======
    let path_to_titanfall2_exe = format!("{game_install_path}/Titanfall2.exe");
    let is_correct_game_path = std::path::Path::new(&path_to_titanfall2_exe).exists();
    log::info!("Titanfall2.exe exists in path? {}", is_correct_game_path);
>>>>>>> b4e68d08

    // Exit early if wrong game path
    if !is_correct_game_path {
        return Err(format!("Incorrect game path \"{game_install_path}\"")); // Return error cause wrong game path
    }
    Ok(())
}

/// Copied from `papa` source code and modified
///Extract N* zip file to target game path
// fn extract(ctx: &Ctx, zip_file: File, target: &Path) -> Result<()> {
fn extract(zip_file: std::fs::File, target: &std::path::Path) -> Result<()> {
    let mut archive = ZipArchive::new(&zip_file).context("Unable to open zip archive")?;
    for i in 0..archive.len() {
        let mut f = archive.by_index(i).unwrap();

        //This should work fine for N* because the dir structure *should* always be the same
        if f.enclosed_name().unwrap().starts_with("Northstar") {
            let out = target.join(
                f.enclosed_name()
                    .unwrap()
                    .strip_prefix("Northstar")
                    .unwrap(),
            );

            if (*f.name()).ends_with('/') {
                log::info!("Create directory {}", f.name());
                std::fs::create_dir_all(target.join(f.name()))
                    .context("Unable to create directory")?;
                continue;
            } else if let Some(p) = out.parent() {
                std::fs::create_dir_all(p).context("Unable to create directory")?;
            }

            let mut outfile = std::fs::OpenOptions::new()
                .create(true)
                .write(true)
                .truncate(true)
                .open(&out)?;

            log::info!("Write file {}", out.display());

            std::io::copy(&mut f, &mut outfile).context("Unable to write to file")?;
        }
    }

    Ok(())
}

/// Copied from `papa` source code and modified
///Install N* from the provided mod
///
///Checks cache, else downloads the latest version
async fn do_install(nmod: &thermite::model::ModVersion, game_path: &std::path::Path) -> Result<()> {
    let filename = format!("northstar-{}.zip", nmod.version);
    let download_directory = format!("{}/___flightcore-temp-download-dir/", game_path.display());

    std::fs::create_dir_all(download_directory.clone())?;

    let download_path = format!("{}/{}", download_directory, filename);
    log::info!("Download path: {download_path}");

    let nfile = thermite::core::manage::download_file(&nmod.url, download_path).unwrap();

    log::info!("Extracting Northstar...");
    extract(nfile, game_path)?;

    // Delete old copy
    log::info!("Delete temp folder again");
    std::fs::remove_dir_all(download_directory).unwrap();

    log::info!("Done installing Northstar!");

    Ok(())
}

pub async fn install_northstar(
    game_path: &str,
    northstar_package_name: Option<String>,
) -> Result<String, String> {
    let northstar_package_name = match northstar_package_name {
        Some(northstar_package_name) => {
            if northstar_package_name.len() <= 1 {
                "Northstar".to_string()
            } else {
                northstar_package_name
            }
        }
        None => "Northstar".to_string(),
    };

    let index = thermite::api::get_package_index().unwrap().to_vec();
    let nmod = index
        .iter()
        .find(|f| f.name.to_lowercase() == northstar_package_name.to_lowercase())
        .ok_or_else(|| panic!("Couldn't find Northstar on thunderstore???"))
        .unwrap();

    log::info!("Install path \"{}\"", game_path);

    match do_install(
        nmod.versions.get(&nmod.latest).unwrap(),
        std::path::Path::new(game_path),
    )
    .await
    {
        Ok(_) => (),
        Err(err) => {
            if game_path
                .to_lowercase()
                .contains(&r#"C:\Program Files\"#.to_lowercase())
            // default is `C:\Program Files\EA Games\Titanfall2`
            {
                return Err(
                    "Cannot install to default EA App install path, please move Titanfall2 to a different install location.".to_string(),
                );
            } else {
                return Err(err.to_string());
            }
        }
    }

    Ok(nmod.latest.clone())
}

/// Returns identifier of host OS FlightCore is running on
pub fn get_host_os() -> String {
    env::consts::OS.to_string()
}

pub fn launch_northstar(
    game_install: GameInstall,
    bypass_checks: Option<bool>,
) -> Result<String, String> {
    dbg!(game_install.clone());

    let host_os = get_host_os();

    // Explicitly fail early certain (currently) unsupported install setups
    if host_os != "windows"
        || !(matches!(game_install.install_type, InstallType::STEAM)
            || matches!(game_install.install_type, InstallType::ORIGIN)
            || matches!(game_install.install_type, InstallType::UNKNOWN))
    {
        return Err(format!(
            "Not yet implemented for \"{}\" with Titanfall2 installed via \"{:?}\"",
            get_host_os(),
            game_install.install_type
        ));
    }

    let bypass_checks = bypass_checks.unwrap_or(false);

    // Only check guards if bypassing checks is not enabled
    if !bypass_checks {
        // Some safety checks before, should have more in the future
        if get_northstar_version_number(game_install.game_path.clone()).is_err() {
            return Err(anyhow!("Not all checks were met").to_string());
        }

        // Require Origin to be running to launch Northstar
        let origin_is_running = check_origin_running();
        if !origin_is_running {
            return Err(
                anyhow!("Origin not running, start Origin before launching Northstar").to_string(),
            );
        }
    }

    // Switch to Titanfall2 directory for launching
    // NorthstarLauncher.exe expects to be run from that folder
    if std::env::set_current_dir(game_install.game_path.clone()).is_err() {
        // We failed to get to Titanfall2 directory
        return Err(anyhow!("Couldn't access Titanfall2 directory").to_string());
    }

    // Only Windows with Steam or Origin are supported at the moment
    if host_os == "windows"
        && (matches!(game_install.install_type, InstallType::STEAM)
            || matches!(game_install.install_type, InstallType::ORIGIN)
            || matches!(game_install.install_type, InstallType::UNKNOWN))
    {
        let ns_exe_path = format!("{}/NorthstarLauncher.exe", game_install.game_path);
        let _output = std::process::Command::new("C:\\Windows\\System32\\cmd.exe")
            .args(["/C", "start", "", &ns_exe_path])
            .spawn()
            .expect("failed to execute process");
        return Ok("Launched game".to_string());
    }

    Err(format!(
        "Not yet implemented for {:?} on {}",
        game_install.install_type,
        get_host_os()
    ))
}

/// Prepare Northstar and Launch through Steam using the Browser Protocol
pub fn launch_northstar_steam(
    game_install: GameInstall,
    _bypass_checks: Option<bool>,
) -> Result<String, String> {
    if !matches!(game_install.install_type, InstallType::STEAM) {
        return Err("Titanfall2 was not installed via Steam".to_string());
    }

    match steamlocate::SteamDir::locate() {
        Some(mut steamdir) => {
            if get_host_os() != "windows" {
                let titanfall2_steamid: u32 = TITANFALL2_STEAM_ID.parse().unwrap();
                match steamdir.compat_tool(&titanfall2_steamid) {
                    Some(compat) => {
                        if !compat
                            .name
                            .clone()
                            .unwrap()
                            .to_ascii_lowercase()
                            .contains("northstarproton")
                        {
                            return Err(
                                "Titanfall2 was not configured to use NorthstarProton".to_string()
                            );
                        }
                    }
                    None => {
                        return Err(
                            "Titanfall2 was not configured to use a compatibility tool".to_string()
                        );
                    }
                }
            }
        }
        None => {
            return Err("Couldn't access Titanfall2 directory".to_string());
        }
    }

    // Switch to Titanfall2 directory to set everything up
    if std::env::set_current_dir(game_install.game_path.clone()).is_err() {
        // We failed to get to Titanfall2 directory
        return Err("Couldn't access Titanfall2 directory".to_string());
    }

    let run_northstar = "run_northstar.txt";
    let run_northstar_bak = "run_northstar.txt.bak";

    if Path::new(run_northstar).exists() {
        // rename should ovewrite existing files
        fs::rename(run_northstar, run_northstar_bak).unwrap();
    }

    // Passing arguments gives users a prompt, so we use run_northstar.txt
    fs::write(run_northstar, b"1").unwrap();

    let retval = match open::that(format!("steam://run/{}/", TITANFALL2_STEAM_ID)) {
        Ok(()) => Ok("Started game".to_string()),
        Err(_err) => Err("Failed to launch Titanfall 2 via Steam".to_string()),
    };

    let is_err = retval.is_err();

    // Handle the rest in the backround
    tauri::async_runtime::spawn(async move {
        // Starting the EA app and Titanfall might take a good minute or three
        let mut wait_countdown = 60 * 3;
        while wait_countdown > 0 && !check_northstar_running() && !is_err {
            sleep(Duration::from_millis(1000)).await;
            wait_countdown -= 1;
        }

        // Northstar may be running, but it may not have loaded the file yet
        sleep(Duration::from_millis(2000)).await;

        // intentionally ignore Result
        let _ = fs::remove_file(run_northstar);

        if Path::new(run_northstar_bak).exists() {
            fs::rename(run_northstar_bak, run_northstar).unwrap();
        }
    });

    return retval;
}

pub fn check_origin_running() -> bool {
    let s = sysinfo::System::new_all();
    s.processes_by_name("Origin.exe").next().is_some()
        || s.processes_by_name("EADesktop.exe").next().is_some()
}

/// Checks if Northstar process is running
pub fn check_northstar_running() -> bool {
<<<<<<< HEAD
    let s = sysinfo::System::new_all();
    for _process in s.processes_by_name("NorthstarLauncher.exe") {
        // check here if this is your process
        // dbg!(process);
        return true;
    }
    // Alternatively, check for Titanfall
    for _process in s.processes_by_name("Titanfall2.exe") {
        // check here if this is your process
        // dbg!(process);
        return true;
    }
    false
=======
    sysinfo::System::new_all()
        .processes_by_name("NorthstarLauncher.exe")
        .next()
        .is_some()
>>>>>>> b4e68d08
}

/// Helps with converting release candidate numbers which are different on Thunderstore
/// due to restrictions imposed by the platform
pub fn convert_release_candidate_number(version_number: String) -> String {
    // This simply converts `-rc` to `0`
    // Works as intended for RCs < 10, e.g.  `v1.9.2-rc1`  -> `v1.9.201`
    // Doesn't work for larger numbers, e.g. `v1.9.2-rc11` -> `v1.9.2011` (should be `v1.9.211`)
    version_number.replace("-rc", "0").replace("00", "")
}

/// Returns a serde json object of the parsed `enabledmods.json` file
pub fn get_enabled_mods(game_install: GameInstall) -> Result<serde_json::value::Value, String> {
    let enabledmods_json_path = format!("{}/R2Northstar/enabledmods.json", game_install.game_path);

    // Check for JSON file
    if !std::path::Path::new(&enabledmods_json_path).exists() {
        return Err("enabledmods.json not found".to_string());
    }

    // Read file
    let data = match std::fs::read_to_string(enabledmods_json_path) {
        Ok(data) => data,
        Err(err) => return Err(err.to_string()),
    };

    // Parse JSON
    let res: serde_json::Value = match serde_json::from_str(&data) {
        Ok(result) => result,
        Err(err) => return Err(format!("Failed to read JSON due to: {}", err)),
    };

    // Return parsed data
    Ok(res)
}<|MERGE_RESOLUTION|>--- conflicted
+++ resolved
@@ -131,15 +131,9 @@
 
 /// Checks whether the provided path is a valid Titanfall2 gamepath by checking against a certain set of criteria
 pub fn check_is_valid_game_path(game_install_path: &str) -> Result<(), String> {
-<<<<<<< HEAD
-    let path_to_titanfall2_exe = format!("{}/Titanfall2.exe", game_install_path);
-    let is_correct_game_path = Path::new(&path_to_titanfall2_exe).exists();
-    println!("Titanfall2.exe exists in path? {}", is_correct_game_path);
-=======
     let path_to_titanfall2_exe = format!("{game_install_path}/Titanfall2.exe");
     let is_correct_game_path = std::path::Path::new(&path_to_titanfall2_exe).exists();
     log::info!("Titanfall2.exe exists in path? {}", is_correct_game_path);
->>>>>>> b4e68d08
 
     // Exit early if wrong game path
     if !is_correct_game_path {
@@ -432,26 +426,9 @@
 
 /// Checks if Northstar process is running
 pub fn check_northstar_running() -> bool {
-<<<<<<< HEAD
     let s = sysinfo::System::new_all();
-    for _process in s.processes_by_name("NorthstarLauncher.exe") {
-        // check here if this is your process
-        // dbg!(process);
-        return true;
-    }
-    // Alternatively, check for Titanfall
-    for _process in s.processes_by_name("Titanfall2.exe") {
-        // check here if this is your process
-        // dbg!(process);
-        return true;
-    }
-    false
-=======
-    sysinfo::System::new_all()
-        .processes_by_name("NorthstarLauncher.exe")
-        .next()
-        .is_some()
->>>>>>> b4e68d08
+    s.processes_by_name("NorthstarLauncher.exe").next().is_some()
+        || s.processes_by_name("Titanfall2.exe").next().is_some()
 }
 
 /// Helps with converting release candidate numbers which are different on Thunderstore
