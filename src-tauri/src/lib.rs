--- conflicted
+++ resolved
@@ -217,7 +217,7 @@
     log::info!("Download path: {download_path}");
 
     let last_emit = RefCell::new(Instant::now()); // Keep track of the last time a signal was emitted
-    let nfile = thermite::core::manage::download_file_with_progress(
+    let nfile = match thermite::core::manage::download_file_with_progress(
         &nmod.url,
         download_path,
         |delta, current, total| {
@@ -240,15 +240,11 @@
                 }
             }
         },
-    )
-    .unwrap();
-
-<<<<<<< HEAD
-    let nfile = match thermite::core::manage::download_file(&nmod.url, download_path) {
+    ) {
         Ok(res) => res,
         Err(err) => return Err(anyhow!("Failed downloading Northstar {}", err)),
     };
-=======
+
     window
         .emit(
             "northstar-install-download-progress",
@@ -259,7 +255,6 @@
             },
         )
         .unwrap();
->>>>>>> e38ab60e
 
     log::info!("Extracting Northstar...");
     extract(nfile, game_path)?;
