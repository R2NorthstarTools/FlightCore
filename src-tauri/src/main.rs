--- conflicted
+++ resolved
@@ -538,12 +538,6 @@
     #[cfg(target_os = "linux")]
     return linux::uninstall_ns_proton();
 
-<<<<<<< HEAD
-    match open::that(format!("steam://run/{}//--northstar {}/", TITANFALL2_STEAM_ID, game_install.launch_parameters)) {
-        Ok(()) => Ok("Started game".to_string()),
-        Err(_err) => Err("Failed to launch Titanfall 2 via Steam".to_string()),
-    }
-=======
     #[cfg(target_os = "windows")]
     Err("Not supported on Windows".to_string())
 }
@@ -555,5 +549,4 @@
 
     #[cfg(target_os = "windows")]
     Err("Not supported on Windows".to_string())
->>>>>>> 031ced47
 }