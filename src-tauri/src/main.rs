#![cfg_attr(
    all(not(debug_assertions), target_os = "windows"),
    windows_subsystem = "windows"
)]

use std::{
    env,
    sync::{Arc, Mutex},
    time::Duration,
};

use app::*;

mod github;
use github::release_notes::{
    check_is_flightcore_outdated, get_newest_flightcore_version, get_northstar_release_notes,
};

mod repair_and_verify;
use repair_and_verify::{
    clean_up_download_folder, disable_all_but_core, get_log_list, verify_game_files,
};

mod mod_management;
use mod_management::{
<<<<<<< HEAD
    delete_northstar_mod, delete_thunderstore_mod, fc_download_mod_and_install,
    get_installed_mods_and_properties, set_mod_enabled_status,
=======
    fc_download_mod_and_install, get_installed_mods_and_properties, set_mod_enabled_status, delete_northstar_mod,
>>>>>>> d0a8c249
};

mod northstar;
use northstar::get_northstar_version_number;

use tauri::Manager;
use tauri_plugin_store::PluginBuilder;
use tokio::time::sleep;

#[derive(Default)]
struct Counter(Arc<Mutex<i32>>);

fn main() {
    // Only enable Sentry crash logs on release
    #[cfg(not(debug_assertions))]
    let _guard = sentry::init((
        "https://f833732deb2240b0b2dc4abce97d0f1d@o1374052.ingest.sentry.io/6692177",
        sentry::ClientOptions {
            release: sentry::release_name!(),
            ..Default::default()
        },
    ));

    tauri::Builder::default()
        .plugin(PluginBuilder::default().build())
        .setup(|app| {
            let app_handle = app.app_handle();
            tauri::async_runtime::spawn(async move {
                loop {
                    sleep(Duration::from_millis(2000)).await;
                    // println!("sending backend ping");
                    app_handle.emit_all("backend-ping", "ping").unwrap();
                }
            });
            let app_handle = app.app_handle();
            tauri::async_runtime::spawn(async move {
                loop {
                    sleep(Duration::from_millis(2000)).await;
                    app_handle
                        .emit_all("origin-running-ping", check_origin_running())
                        .unwrap();
                }
            });
            let app_handle = app.app_handle();
            tauri::async_runtime::spawn(async move {
                loop {
                    sleep(Duration::from_millis(2000)).await;
                    app_handle
                        .emit_all("northstar-running-ping", check_northstar_running())
                        .unwrap();
                }
            });

            Ok(())
        })
        .manage(Counter(Default::default()))
        .invoke_handler(tauri::generate_handler![
            force_panic,
            find_game_install_location_caller,
            get_flightcore_version_number,
            get_northstar_version_number_caller,
            check_is_northstar_outdated,
            verify_install_location,
            get_host_os_caller,
            install_northstar_caller,
            update_northstar_caller,
            launch_northstar_caller,
            check_is_flightcore_outdated_caller,
            get_log_list_caller,
            verify_game_files_caller,
            get_enabled_mods_caller,
            set_mod_enabled_status_caller,
            disable_all_but_core_caller,
            is_debug_mode,
            get_northstar_release_notes,
            linux_checks,
            get_installed_mods_caller,
            install_mod_caller,
            clean_up_download_folder_caller,
<<<<<<< HEAD
            delete_northstar_mod_caller,
            delete_thunderstore_mod_caller,
=======
            get_newest_flightcore_version,
            delete_northstar_mod,
>>>>>>> d0a8c249
        ])
        .run(tauri::generate_context!())
        .expect("error while running tauri application");
}

#[tauri::command]
/// Wrapper for `find_game_install_location` as tauri doesn't allow passing `Result<>` types to front-end
async fn find_game_install_location_caller() -> Result<GameInstall, String> {
    find_game_install_location()
}

#[tauri::command]
/// This function's only use is to force a `panic!()`
// This must NOT be async to ensure crashing whole application.
fn force_panic() {
    panic!("Force panicked!");
}

#[tauri::command]
/// Returns true if built in debug mode
async fn is_debug_mode() -> bool {
    return cfg!(debug_assertions);
}

#[tauri::command]
/// Returns true if linux compatible
async fn linux_checks() -> Result<(), String> {
    // Early return if Windows
    if get_host_os() == "windows" {
        return Err("Not available on Windows".to_string());
    }

    linux_checks_librs()
}

#[tauri::command]
/// Returns the current version number as a string
async fn get_flightcore_version_number() -> String {
    let version = env!("CARGO_PKG_VERSION");
    if cfg!(debug_assertions) {
        // Debugging enabled
        format!("v{} (debug mode)", version)
    } else {
        // Debugging disabled
        format!("v{}", version)
    }
}

#[tauri::command]
async fn get_northstar_version_number_caller(game_path: String) -> Result<String, String> {
    match get_northstar_version_number(game_path) {
        Ok(version_number) => Ok(version_number),
        Err(err) => Err(err.to_string()),
    }
}

#[tauri::command]
/// Checks if installed Northstar version is up-to-date
/// false -> Northstar install is up-to-date
/// true  -> Northstar install is outdated
async fn check_is_northstar_outdated(
    game_path: String,
    northstar_package_name: Option<String>,
) -> Result<bool, String> {
    let northstar_package_name = match northstar_package_name {
        Some(northstar_package_name) => {
            if northstar_package_name.len() <= 1 {
                "Northstar".to_string()
            } else {
                northstar_package_name
            }
        }
        None => "Northstar".to_string(),
    };

    let index = thermite::api::get_package_index().await.unwrap().to_vec();
    let nmod = index
        .iter()
        .find(|f| f.name.to_lowercase() == northstar_package_name.to_lowercase())
        .expect("Couldn't find Northstar on thunderstore???");
    // .ok_or_else(|| anyhow!("Couldn't find Northstar on thunderstore???"))?;

    let version_number = match get_northstar_version_number(game_path) {
        Ok(version_number) => version_number,
        Err(err) => {
            println!("{}", err);
            // If we fail to get new version just assume we are up-to-date
            return Err(err.to_string());
        }
    };

    // Release candidate version numbers are different between `mods.json` and Thunderstore
    let version_number = convert_release_candidate_number(version_number);

    if version_number != nmod.latest {
        println!("Installed Northstar version outdated");
        Ok(true)
    } else {
        println!("Installed Northstar version up-to-date");
        Ok(false)
    }
}

#[tauri::command]
/// Checks if installed FlightCore version is up-to-date
/// false -> FlightCore install is up-to-date
/// true  -> FlightCore install is outdated
async fn check_is_flightcore_outdated_caller() -> Result<bool, String> {
    check_is_flightcore_outdated().await
}

#[tauri::command]
/// Checks if is valid Titanfall2 install based on certain conditions
async fn verify_install_location(game_path: String) -> bool {
    match check_is_valid_game_path(&game_path) {
        Ok(()) => true,
        Err(err) => {
            println!("{}", err);
            false
        }
    }
}

#[tauri::command]
/// Returns identifier of host OS FlightCore is running on
async fn get_host_os_caller() -> String {
    get_host_os()
}

#[tauri::command]
/// Installs Northstar to the given path
async fn install_northstar_caller(
    game_path: String,
    northstar_package_name: Option<String>,
) -> Result<bool, String> {
    println!("Running");
    match install_northstar(&game_path, northstar_package_name).await {
        Ok(_) => Ok(true),
        Err(err) => {
            println!("{}", err);
            Err(err.to_string())
        }
    }
}

#[tauri::command]
/// Update Northstar install in the given path
async fn update_northstar_caller(
    game_path: String,
    northstar_package_name: Option<String>,
) -> Result<bool, String> {
    println!("Updating");

    // Simply re-run install with up-to-date version for upate
    match install_northstar(&game_path, northstar_package_name).await {
        Ok(_) => Ok(true),
        Err(err) => {
            println!("{}", err);
            Err(err.to_string())
        }
    }
}

#[tauri::command]
/// Launches Northstar
async fn launch_northstar_caller(
    game_install: GameInstall,
    bypass_checks: Option<bool>,
) -> Result<String, String> {
    launch_northstar(game_install, bypass_checks)
}

#[tauri::command]
/// Get list of Northstar logs
async fn get_log_list_caller(game_install: GameInstall) -> Result<Vec<std::path::PathBuf>, String> {
    get_log_list(game_install)
}

#[tauri::command]
async fn verify_game_files_caller(game_install: GameInstall) -> Result<String, String> {
    verify_game_files(game_install)
}

#[tauri::command]
async fn get_enabled_mods_caller(
    game_install: GameInstall,
) -> Result<serde_json::value::Value, String> {
    get_enabled_mods(game_install)
}

#[tauri::command]
async fn set_mod_enabled_status_caller(
    game_install: GameInstall,
    mod_name: String,
    is_enabled: bool,
) -> Result<(), String> {
    set_mod_enabled_status(game_install, mod_name, is_enabled)
}

#[tauri::command]
async fn disable_all_but_core_caller(game_install: GameInstall) -> Result<(), String> {
    disable_all_but_core(game_install)
}

#[tauri::command]
async fn get_installed_mods_caller(game_install: GameInstall) -> Result<Vec<NorthstarMod>, String> {
    get_installed_mods_and_properties(game_install)
}

#[tauri::command]
/// Installs the specified mod
async fn install_mod_caller(
    game_install: GameInstall,
    thunderstore_mod_string: String,
) -> Result<(), String> {
    fc_download_mod_and_install(game_install.clone(), thunderstore_mod_string).await?;
    match clean_up_download_folder(game_install, false) {
        Ok(()) => Ok(()),
        Err(err) => {
            println!("Failed to delete download folder due to {}", err);
            // Failure to delete download folder is not an error in mod install
            // As such ignore. User can still force delete if need be
            Ok(())
        }
    }
}

#[tauri::command]
/// Installs the specified mod
async fn clean_up_download_folder_caller(
    game_install: GameInstall,
    force: bool,
) -> Result<(), String> {
    match clean_up_download_folder(game_install, force) {
        Ok(()) => Ok(()),
        Err(err) => Err(err.to_string()),
    }
}

#[tauri::command]
/// Deletes the specified mod
async fn delete_northstar_mod_caller(
    game_install: GameInstall,
    nsmod_name: String,
) -> Result<(), String> {
    delete_northstar_mod(game_install, nsmod_name)
}

#[tauri::command]
/// Deletes the mods part of the specified Thunderstore mod
async fn delete_thunderstore_mod_caller(
    game_install: GameInstall,
    thunderstore_mod_string: String,
) -> Result<(), String> {
    delete_thunderstore_mod(game_install, thunderstore_mod_string)
}<|MERGE_RESOLUTION|>--- conflicted
+++ resolved
@@ -23,12 +23,8 @@
 
 mod mod_management;
 use mod_management::{
-<<<<<<< HEAD
     delete_northstar_mod, delete_thunderstore_mod, fc_download_mod_and_install,
     get_installed_mods_and_properties, set_mod_enabled_status,
-=======
-    fc_download_mod_and_install, get_installed_mods_and_properties, set_mod_enabled_status, delete_northstar_mod,
->>>>>>> d0a8c249
 };
 
 mod northstar;
@@ -108,13 +104,9 @@
             get_installed_mods_caller,
             install_mod_caller,
             clean_up_download_folder_caller,
-<<<<<<< HEAD
-            delete_northstar_mod_caller,
-            delete_thunderstore_mod_caller,
-=======
             get_newest_flightcore_version,
             delete_northstar_mod,
->>>>>>> d0a8c249
+            delete_thunderstore_mod_caller,
         ])
         .run(tauri::generate_context!())
         .expect("error while running tauri application");
@@ -355,15 +347,6 @@
 }
 
 #[tauri::command]
-/// Deletes the specified mod
-async fn delete_northstar_mod_caller(
-    game_install: GameInstall,
-    nsmod_name: String,
-) -> Result<(), String> {
-    delete_northstar_mod(game_install, nsmod_name)
-}
-
-#[tauri::command]
 /// Deletes the mods part of the specified Thunderstore mod
 async fn delete_thunderstore_mod_caller(
     game_install: GameInstall,
