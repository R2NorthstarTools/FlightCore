--- conflicted
+++ resolved
@@ -581,32 +581,7 @@
     match open::that(format!("steam://run/{}//--northstar/", TITANFALL2_STEAM_ID)) {
         Ok(()) => Ok("Started game".to_string()),
         Err(_err) => Err("Failed to launch Titanfall 2 via Steam".to_string()),
-<<<<<<< HEAD
-    };
-
-    let is_err = retval.is_err();
-
-    // Handle the rest in the backround
-    tauri::async_runtime::spawn(async move {
-        // Starting the EA app and Titanfall might take a good minute or three
-        let mut wait_countdown = 60 * 3;
-        while wait_countdown > 0 && !util::check_northstar_running() && !is_err {
-            sleep(Duration::from_millis(1000)).await;
-            wait_countdown -= 1;
-        }
-
-        // Northstar may be running, but it may not have loaded the file yet
-        sleep(Duration::from_millis(2000)).await;
-
-        // intentionally ignore Result
-        let _ = fs::remove_file(run_northstar);
-
-        if Path::new(run_northstar_bak).exists() {
-            fs::rename(run_northstar_bak, run_northstar).unwrap();
-        }
-    });
-
-    retval
+    }
 }
 
 #[tauri::command]
@@ -634,7 +609,4 @@
 
     #[cfg(target_os = "windows")]
     Err("Not supported on Windows".to_string())
-=======
-    }
->>>>>>> e504f3bb
 }