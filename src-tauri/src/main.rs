#![cfg_attr(
    all(not(debug_assertions), target_os = "windows"),
    windows_subsystem = "windows"
)]

use std::{
    env, fs,
    path::Path,
    sync::{Arc, Mutex},
    time::Duration,
};

#[cfg(target_os = "windows")]
use std::ptr::null_mut;
#[cfg(target_os = "windows")]
use winapi::um::winuser::{MessageBoxW, MB_ICONERROR, MB_OK, MB_USERICON};

use app::*;

use crate::constants::{APP_USER_AGENT, MASTER_SERVER_URL, REFRESH_DELAY, SERVER_BROWSER_ENDPOINT};

mod constants;
use crate::constants::TITANFALL2_STEAM_ID;

mod github;
use github::release_notes::check_is_flightcore_outdated;

mod repair_and_verify;
use repair_and_verify::clean_up_download_folder;

mod mod_management;
use mod_management::fc_download_mod_and_install;

mod northstar;
use northstar::get_northstar_version_number;

mod platform_specific;
#[cfg(target_os = "linux")]
use platform_specific::linux;

mod thunderstore;
use thunderstore::query_thunderstore_packages_api;

<<<<<<< HEAD
use anyhow::Result;
use sysinfo::SystemExt;
=======
use semver::Version;
use serde::{Deserialize, Serialize};
>>>>>>> 5610dcf2
use tauri::{Manager, Runtime};
use tokio::time::sleep;
use ts_rs::TS;

#[derive(Serialize, Deserialize, Debug, Clone, TS)]
#[ts(export)]
struct NorthstarThunderstoreRelease {
    package: String,
    version: String,
}

#[derive(Serialize, Deserialize, Debug, Clone, TS)]
#[ts(export)]
struct NorthstarThunderstoreReleaseWrapper {
    label: String,
    value: NorthstarThunderstoreRelease,
}

#[derive(Default)]
struct Counter(Arc<Mutex<i32>>);

fn main() {
    // Setup logger
    let mut log_builder = pretty_env_logger::formatted_builder();
    log_builder.parse_filters("info");
    let logger = sentry_log::SentryLogger::with_dest(log_builder.build());

    log::set_boxed_logger(Box::new(logger)).unwrap();
    log::set_max_level(log::LevelFilter::Info);

    // Only enable Sentry crash logs on release
    #[cfg(not(debug_assertions))]
    let _guard = sentry::init((
        "https://f833732deb2240b0b2dc4abce97d0f1d@o1374052.ingest.sentry.io/6692177",
        sentry::ClientOptions {
            release: sentry::release_name!(),
            attach_stacktrace: true,
            ..Default::default()
        },
    ));

    match tauri::Builder::default()
        .plugin(tauri_plugin_store::Builder::default().build())
        .setup(|app| {
            let app_handle = app.app_handle();
            tauri::async_runtime::spawn(async move {
                loop {
                    sleep(Duration::from_millis(2000)).await;
                    // println!("sending backend ping");
                    app_handle.emit_all("backend-ping", "ping").unwrap();
                }
            });
            let app_handle = app.app_handle();
            tauri::async_runtime::spawn(async move {
                loop {
                    sleep(Duration::from_millis(2000)).await;
                    app_handle
                        .emit_all("origin-running-ping", check_origin_running())
                        .unwrap();
                }
            });
            let app_handle = app.app_handle();
            tauri::async_runtime::spawn(async move {
                loop {
                    sleep(Duration::from_millis(2000)).await;
                    app_handle
                        .emit_all("northstar-running-ping", check_northstar_running())
                        .unwrap();
                }
            });

            // Emit updated player and server count to GUI
            let app_handle = app.app_handle();
            tauri::async_runtime::spawn(async move {
                loop {
                    sleep(REFRESH_DELAY).await;
                    app_handle
                        .emit_all("northstar-statistics", get_server_player_count().await)
                        .unwrap();
                }
            });

            Ok(())
        })
        .manage(Counter(Default::default()))
        .invoke_handler(tauri::generate_handler![
            force_panic,
            find_game_install_location_caller,
            get_flightcore_version_number,
            get_northstar_version_number_caller,
            check_is_northstar_outdated,
            verify_install_location,
            get_host_os_caller,
            install_northstar_caller,
            update_northstar_caller,
            launch_northstar_caller,
            launch_northstar_steam_caller,
            check_is_flightcore_outdated_caller,
            repair_and_verify::get_log_list,
            repair_and_verify::verify_game_files,
            mod_management::set_mod_enabled_status,
            repair_and_verify::disable_all_but_core,
            is_debug_mode,
            github::release_notes::get_northstar_release_notes,
            linux_checks,
            mod_management::get_installed_mods_and_properties,
            install_mod_caller,
            clean_up_download_folder_caller,
            github::release_notes::get_newest_flightcore_version,
            mod_management::delete_northstar_mod,
            get_server_player_count,
            mod_management::delete_thunderstore_mod,
            open_repair_window,
            query_thunderstore_packages_api,
            github::get_list_of_tags,
            github::compare_tags,
            github::pull_requests::get_pull_requests_wrapper,
            github::pull_requests::apply_launcher_pr,
            github::pull_requests::apply_mods_pr,
            github::pull_requests::get_launcher_download_link,
            close_application,
            get_available_northstar_versions,
        ])
        .run(tauri::generate_context!())
    {
        Ok(()) => (),
        Err(err) => {
            // Failed to launch system native web view

            // Log error on Linux
            #[cfg(not(target_os = "windows"))]
            {
                log::error!("{err}");
            }

            // On Windows we can show an error window using Windows API to show how to install WebView2
            #[cfg(target_os = "windows")]
            {
                log::error!("WebView2 not installed: {err}");
                // Display a message box to the user with a button to open the installation instructions
                let title = "WebView2 not found"
                    .encode_utf16()
                    .chain(Some(0))
                    .collect::<Vec<_>>();
                let message = "FlightCore requires WebView2 to run.\n\nClick OK to open installation instructions.".encode_utf16().chain(Some(0)).collect::<Vec<_>>();
                unsafe {
                    let result = MessageBoxW(
                        null_mut(),
                        message.as_ptr(),
                        title.as_ptr(),
                        MB_OK | MB_ICONERROR | MB_USERICON,
                    );
                    if result == 1 {
                        // Open the installation instructions URL in the user's default web browser
                        open::that("https://github.com/R2NorthstarTools/FlightCore/blob/main/docs/TROUBLESHOOTING.md#flightcore-wont-launch").unwrap();
                    }
                }
            }
        }
    };
}

/// Wrapper for `find_game_install_location` as tauri doesn't allow passing `Result<>` types to front-end
#[tauri::command]
async fn find_game_install_location_caller() -> Result<GameInstall, String> {
    find_game_install_location()
}

/// This function's only use is to force a `panic!()`
// This must NOT be async to ensure crashing whole application.
#[tauri::command]
fn force_panic() {
    panic!("Force panicked!");
}

/// Returns true if built in debug mode
#[tauri::command]
async fn is_debug_mode() -> bool {
    cfg!(debug_assertions)
}

/// Returns true if linux compatible
#[tauri::command]
async fn linux_checks() -> Result<(), String> {
    // Different behaviour depending on OS
    // MacOS is missing as it is not a target
    // in turn this means this application will not build on MacOS.
    #[cfg(target_os = "windows")]
    {
        Err("Not available on Windows".to_string())
    }

    #[cfg(target_os = "linux")]
    {
        linux_checks_librs()
    }
}

/// Returns the current version number as a string
#[tauri::command]
async fn get_flightcore_version_number() -> String {
    let version = env!("CARGO_PKG_VERSION");
    if cfg!(debug_assertions) {
        // Debugging enabled
        format!("v{} (debug mode)", version)
    } else {
        // Debugging disabled
        format!("v{}", version)
    }
}

#[tauri::command]
async fn get_northstar_version_number_caller(game_path: String) -> Result<String, String> {
    match get_northstar_version_number(&game_path) {
        Ok(version_number) => Ok(version_number),
        Err(err) => Err(err.to_string()),
    }
}

/// Helps with converting release candidate numbers which are different on Thunderstore
/// due to restrictions imposed by the platform
pub fn convert_release_candidate_number(version_number: String) -> String {
    // This simply converts `-rc` to `0`
    // Works as intended for RCs < 10, e.g.  `v1.9.2-rc1`  -> `v1.9.201`
    // Doesn't work for larger numbers, e.g. `v1.9.2-rc11` -> `v1.9.2011` (should be `v1.9.211`)
    version_number.replace("-rc", "0").replace("00", "")
}

/// Checks if installed Northstar version is up-to-date
/// false -> Northstar install is up-to-date
/// true  -> Northstar install is outdated
#[tauri::command]
async fn check_is_northstar_outdated(
    game_path: String,
    northstar_package_name: Option<String>,
) -> Result<bool, String> {
    let northstar_package_name = match northstar_package_name {
        Some(northstar_package_name) => {
            if northstar_package_name.len() <= 1 {
                "Northstar".to_string()
            } else {
                northstar_package_name
            }
        }
        None => "Northstar".to_string(),
    };

    let index = thermite::api::get_package_index().unwrap().to_vec();
    let nmod = index
        .iter()
        .find(|f| f.name.to_lowercase() == northstar_package_name.to_lowercase())
        .expect("Couldn't find Northstar on thunderstore???");
    // .ok_or_else(|| anyhow!("Couldn't find Northstar on thunderstore???"))?;

    let version_number = match get_northstar_version_number(&game_path) {
        Ok(version_number) => version_number,
        Err(err) => {
            log::warn!("{}", err);
            // If we fail to get new version just assume we are up-to-date
            return Err(err.to_string());
        }
    };

    // Release candidate version numbers are different between `mods.json` and Thunderstore
    let version_number = convert_release_candidate_number(version_number);

    if version_number != nmod.latest {
        log::info!("Installed Northstar version outdated");
        Ok(true)
    } else {
        log::info!("Installed Northstar version up-to-date");
        Ok(false)
    }
}

/// Checks if installed FlightCore version is up-to-date
/// false -> FlightCore install is up-to-date
/// true  -> FlightCore install is outdated
#[tauri::command]
async fn check_is_flightcore_outdated_caller() -> Result<bool, String> {
    check_is_flightcore_outdated().await
}

/// Checks if is valid Titanfall2 install based on certain conditions
#[tauri::command]
async fn verify_install_location(game_path: String) -> bool {
    match check_is_valid_game_path(&game_path) {
        Ok(()) => true,
        Err(err) => {
            log::warn!("{}", err);
            false
        }
    }
}

/// Returns identifier of host OS FlightCore is running on
#[tauri::command]
async fn get_host_os_caller() -> String {
    get_host_os()
}

/// Installs Northstar to the given path
#[tauri::command]
async fn install_northstar_caller(
    window: tauri::Window,
    game_path: String,
    northstar_package_name: Option<String>,
    version_number: Option<String>,
) -> Result<bool, String> {
    log::info!("Running");

    // Get Northstar package name (`Northstar` vs `NorthstarReleaseCandidate`)
    let northstar_package_name = northstar_package_name
        .map(|name| {
            if name.len() <= 1 {
                "Northstar".to_string()
            } else {
                name
            }
        })
        .unwrap_or("Northstar".to_string());

    match install_northstar(window, &game_path, northstar_package_name, version_number).await {
        Ok(_) => Ok(true),
        Err(err) => {
            log::error!("{}", err);
            Err(err)
        }
    }
}

/// Update Northstar install in the given path
#[tauri::command]
async fn update_northstar_caller(
    window: tauri::Window,
    game_path: String,
    northstar_package_name: Option<String>,
) -> Result<bool, String> {
    log::info!("Updating Northstar");

    // Simply re-run install with up-to-date version for upate
    install_northstar_caller(window, game_path, northstar_package_name, None).await
}

/// Launches Northstar
#[tauri::command]
async fn launch_northstar_caller(
    game_install: GameInstall,
    bypass_checks: Option<bool>,
) -> Result<String, String> {
    northstar::launch_northstar(&game_install, bypass_checks)
}

/// Launches Northstar
#[tauri::command]
async fn launch_northstar_steam_caller(
    game_install: GameInstall,
    bypass_checks: Option<bool>,
) -> Result<String, String> {
    launch_northstar_steam(&game_install, bypass_checks)
}

/// Installs the specified mod
#[tauri::command]
async fn install_mod_caller(
    game_install: GameInstall,
    thunderstore_mod_string: String,
) -> Result<(), String> {
    fc_download_mod_and_install(&game_install, &thunderstore_mod_string).await?;
    match clean_up_download_folder(&game_install, false) {
        Ok(()) => Ok(()),
        Err(err) => {
            log::info!("Failed to delete download folder due to {}", err);
            // Failure to delete download folder is not an error in mod install
            // As such ignore. User can still force delete if need be
            Ok(())
        }
    }
}

/// Installs the specified mod
#[tauri::command]
async fn clean_up_download_folder_caller(
    game_install: GameInstall,
    force: bool,
) -> Result<(), String> {
    match clean_up_download_folder(&game_install, force) {
        Ok(()) => Ok(()),
        Err(err) => Err(err.to_string()),
    }
}

/// Fetches `/client/servers` endpoint from master server
async fn fetch_server_list() -> Result<String, anyhow::Error> {
    let url = format!("{MASTER_SERVER_URL}{SERVER_BROWSER_ENDPOINT}");
    let client = reqwest::Client::new();
    let res = client
        .get(url)
        .header(reqwest::header::USER_AGENT, APP_USER_AGENT)
        .send()
        .await?
        .text()
        .await?;

    Ok(res)
}

/// Gets server and playercount from master server API
#[tauri::command]
async fn get_server_player_count() -> Result<(i32, usize), String> {
    let res = match fetch_server_list().await {
        Ok(res) => res,
        Err(err) => return Err(err.to_string()),
    };

    let ns_servers: Vec<NorthstarServer> =
        serde_json::from_str(&res).expect("JSON was not well-formatted");

    // Get server count
    let server_count = ns_servers.len();

    // Sum up player count
    let total_player_count: i32 = ns_servers.iter().map(|server| server.player_count).sum();

    log::info!("total_player_count: {}", total_player_count);
    log::info!("server_count:       {}", server_count);

    Ok((total_player_count, server_count))
}

/// Spawns repair window
#[tauri::command]
async fn open_repair_window(handle: tauri::AppHandle) -> Result<(), String> {
    // Spawn new window
    let repair_window = match tauri::WindowBuilder::new(
        &handle,
        "RepairWindow",
        tauri::WindowUrl::App("/#/repair".into()),
    )
    .build()
    {
        Ok(res) => res,
        Err(err) => return Err(err.to_string()),
    };

    // Set window title
    match repair_window.set_title("FlightCore Repair Window") {
        Ok(()) => (),
        Err(err) => return Err(err.to_string()),
    };
    Ok(())
}

/// Closes all windows and exits application
#[tauri::command]
async fn close_application<R: Runtime>(app: tauri::AppHandle<R>) -> Result<(), String> {
    app.exit(0); // Close application
    Ok(())
}

<<<<<<< HEAD
/// Returns identifier of host OS FlightCore is running on
pub fn get_host_os() -> String {
    env::consts::OS.to_string()
}

/// Prepare Northstar and Launch through Steam using the Browser Protocol
pub fn launch_northstar_steam(
    game_install: &GameInstall,
    _bypass_checks: Option<bool>,
) -> Result<String, String> {
    if !matches!(game_install.install_type, InstallType::STEAM) {
        return Err("Titanfall2 was not installed via Steam".to_string());
    }

    match steamlocate::SteamDir::locate() {
        Some(mut steamdir) => {
            if get_host_os() != "windows" {
                let titanfall2_steamid: u32 = TITANFALL2_STEAM_ID.parse().unwrap();
                match steamdir.compat_tool(&titanfall2_steamid) {
                    Some(compat) => {
                        if !compat
                            .name
                            .clone()
                            .unwrap()
                            .to_ascii_lowercase()
                            .contains("northstarproton")
                        {
                            return Err(
                                "Titanfall2 was not configured to use NorthstarProton".to_string()
                            );
                        }
                    }
                    None => {
                        return Err(
                            "Titanfall2 was not configured to use a compatibility tool".to_string()
                        );
                    }
                }
            }
        }
        None => {
            return Err("Couldn't access Titanfall2 directory".to_string());
        }
    }

    // Switch to Titanfall2 directory to set everything up
    if std::env::set_current_dir(game_install.game_path.clone()).is_err() {
        // We failed to get to Titanfall2 directory
        return Err("Couldn't access Titanfall2 directory".to_string());
    }

    let run_northstar = "run_northstar.txt";
    let run_northstar_bak = "run_northstar.txt.bak";

    if Path::new(run_northstar).exists() {
        // rename should ovewrite existing files
        fs::rename(run_northstar, run_northstar_bak).unwrap();
    }

    // Passing arguments gives users a prompt, so we use run_northstar.txt
    fs::write(run_northstar, b"1").unwrap();

    let retval = match open::that(format!("steam://run/{}/", TITANFALL2_STEAM_ID)) {
        Ok(()) => Ok("Started game".to_string()),
        Err(_err) => Err("Failed to launch Titanfall 2 via Steam".to_string()),
    };

    let is_err = retval.is_err();

    // Handle the rest in the backround
    tauri::async_runtime::spawn(async move {
        // Starting the EA app and Titanfall might take a good minute or three
        let mut wait_countdown = 60 * 3;
        while wait_countdown > 0 && !check_northstar_running() && !is_err {
            sleep(Duration::from_millis(1000)).await;
            wait_countdown -= 1;
        }

        // Northstar may be running, but it may not have loaded the file yet
        sleep(Duration::from_millis(2000)).await;

        // intentionally ignore Result
        let _ = fs::remove_file(run_northstar);

        if Path::new(run_northstar_bak).exists() {
            fs::rename(run_northstar_bak, run_northstar).unwrap();
        }
    });

    retval
}

pub fn check_origin_running() -> bool {
    let s = sysinfo::System::new_all();
    let x = s.processes_by_name("Origin.exe").next().is_some()
        || s.processes_by_name("EADesktop.exe").next().is_some();
    x
}

/// Checks if Northstar process is running
pub fn check_northstar_running() -> bool {
    let s = sysinfo::System::new_all();
    let x = s
        .processes_by_name("NorthstarLauncher.exe")
        .next()
        .is_some()
        || s.processes_by_name("Titanfall2.exe").next().is_some();
    x
=======
/// Gets list of available Northstar versions from Thunderstore
#[tauri::command]
async fn get_available_northstar_versions() -> Result<Vec<NorthstarThunderstoreReleaseWrapper>, ()>
{
    let northstar_package_name = "Northstar";
    let index = thermite::api::get_package_index().unwrap().to_vec();
    let nsmod = index
        .iter()
        .find(|f| f.name.to_lowercase() == northstar_package_name.to_lowercase())
        .ok_or_else(|| panic!("Couldn't find Northstar on thunderstore???"))
        .unwrap();

    let mut releases: Vec<NorthstarThunderstoreReleaseWrapper> = vec![];
    for (_version_string, nsmod_version_obj) in nsmod.versions.iter() {
        let current_elem = NorthstarThunderstoreRelease {
            package: nsmod_version_obj.name.clone(),
            version: nsmod_version_obj.version.clone(),
        };
        let current_elem_wrapped = NorthstarThunderstoreReleaseWrapper {
            label: format!(
                "{} v{}",
                nsmod_version_obj.name.clone(),
                nsmod_version_obj.version.clone()
            ),
            value: current_elem,
        };

        releases.push(current_elem_wrapped);
    }

    releases.sort_by(|a, b| {
        // Parse version number
        let a_ver = Version::parse(&a.value.version).unwrap();
        let b_ver = Version::parse(&b.value.version).unwrap();
        b_ver.partial_cmp(&a_ver).unwrap() // Sort newest first
    });

    Ok(releases)
>>>>>>> 5610dcf2
}

/// Returns a serde json object of the parsed `enabledmods.json` file
pub fn get_enabled_mods(game_install: &GameInstall) -> Result<serde_json::value::Value, String> {
    let enabledmods_json_path = format!("{}/R2Northstar/enabledmods.json", game_install.game_path);

    // Check for JSON file
    if !std::path::Path::new(&enabledmods_json_path).exists() {
        return Err("enabledmods.json not found".to_string());
    }

    // Read file
    let data = match std::fs::read_to_string(enabledmods_json_path) {
        Ok(data) => data,
        Err(err) => return Err(err.to_string()),
    };

    // Parse JSON
    let res: serde_json::Value = match serde_json::from_str(&data) {
        Ok(result) => result,
        Err(err) => return Err(format!("Failed to read JSON due to: {}", err)),
    };

    // Return parsed data
    Ok(res)
}<|MERGE_RESOLUTION|>--- conflicted
+++ resolved
@@ -41,13 +41,10 @@
 mod thunderstore;
 use thunderstore::query_thunderstore_packages_api;
 
-<<<<<<< HEAD
 use anyhow::Result;
 use sysinfo::SystemExt;
-=======
 use semver::Version;
 use serde::{Deserialize, Serialize};
->>>>>>> 5610dcf2
 use tauri::{Manager, Runtime};
 use tokio::time::sleep;
 use ts_rs::TS;
@@ -508,7 +505,6 @@
     Ok(())
 }
 
-<<<<<<< HEAD
 /// Returns identifier of host OS FlightCore is running on
 pub fn get_host_os() -> String {
     env::consts::OS.to_string()
@@ -617,7 +613,8 @@
         .is_some()
         || s.processes_by_name("Titanfall2.exe").next().is_some();
     x
-=======
+}
+
 /// Gets list of available Northstar versions from Thunderstore
 #[tauri::command]
 async fn get_available_northstar_versions() -> Result<Vec<NorthstarThunderstoreReleaseWrapper>, ()>
@@ -656,7 +653,6 @@
     });
 
     Ok(releases)
->>>>>>> 5610dcf2
 }
 
 /// Returns a serde json object of the parsed `enabledmods.json` file
