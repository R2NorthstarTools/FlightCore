--- conflicted
+++ resolved
@@ -115,13 +115,10 @@
             delete_northstar_mod,
             get_server_player_count,
             delete_thunderstore_mod,
-<<<<<<< HEAD
+            query_thunderstore_packages_api,
             get_pull_requests_wrapper,
             apply_launcher_pr,
             apply_mods_pr,
-=======
-            query_thunderstore_packages_api,
->>>>>>> 7cdabec6
         ])
         .run(tauri::generate_context!())
         .expect("error while running tauri application");
