#![cfg_attr(
    all(not(debug_assertions), target_os = "windows"),
    windows_subsystem = "windows"
)]

use std::{
    env,
    sync::{Arc, Mutex},
    time::Duration,
};

use app::{
    constants::{APP_USER_AGENT, MASTER_SERVER_URL, SERVER_BROWSER_ENDPOINT},
    *,
};

mod github;
use github::pull_requests::{
    apply_launcher_pr, apply_mods_pr, get_launcher_download_link, get_pull_requests_wrapper,
};
use github::release_notes::{
    check_is_flightcore_outdated, get_newest_flightcore_version, get_northstar_release_notes,
};

mod repair_and_verify;
use repair_and_verify::{
    clean_up_download_folder, disable_all_but_core, get_log_list, verify_game_files,
};

mod mod_management;
use mod_management::{
    delete_northstar_mod, delete_thunderstore_mod, fc_download_mod_and_install,
    get_installed_mods_and_properties, set_mod_enabled_status,
};

mod northstar;
use northstar::get_northstar_version_number;

mod thunderstore;
use thunderstore::query_thunderstore_packages_api;

use tauri::{Manager, Runtime};
use tauri_plugin_store::PluginBuilder;
use tokio::time::sleep;

#[derive(Default)]
struct Counter(Arc<Mutex<i32>>);

fn main() {
    // Only enable Sentry crash logs on release
    #[cfg(not(debug_assertions))]
    let _guard = sentry::init((
        "https://f833732deb2240b0b2dc4abce97d0f1d@o1374052.ingest.sentry.io/6692177",
        sentry::ClientOptions {
            release: sentry::release_name!(),
            attach_stacktrace: true,
            ..Default::default()
        },
    ));

    tauri::Builder::default()
        .plugin(PluginBuilder::default().build())
        .setup(|app| {
            let app_handle = app.app_handle();
            tauri::async_runtime::spawn(async move {
                loop {
                    sleep(Duration::from_millis(2000)).await;
                    // println!("sending backend ping");
                    app_handle.emit_all("backend-ping", "ping").unwrap();
                }
            });
            let app_handle = app.app_handle();
            tauri::async_runtime::spawn(async move {
                loop {
                    sleep(Duration::from_millis(2000)).await;
                    app_handle
                        .emit_all("origin-running-ping", check_origin_running())
                        .unwrap();
                }
            });
            let app_handle = app.app_handle();
            tauri::async_runtime::spawn(async move {
                loop {
                    sleep(Duration::from_millis(2000)).await;
                    app_handle
                        .emit_all("northstar-running-ping", check_northstar_running())
                        .unwrap();
                }
            });

            Ok(())
        })
        .manage(Counter(Default::default()))
        .invoke_handler(tauri::generate_handler![
            force_panic,
            find_game_install_location_caller,
            get_flightcore_version_number,
            get_northstar_version_number_caller,
            check_is_northstar_outdated,
            verify_install_location,
            get_host_os_caller,
            install_northstar_caller,
            update_northstar_caller,
            launch_northstar_caller,
            check_is_flightcore_outdated_caller,
            get_log_list,
            verify_game_files,
            set_mod_enabled_status,
            disable_all_but_core,
            is_debug_mode,
            get_northstar_release_notes,
            linux_checks,
            get_installed_mods_and_properties,
            install_mod_caller,
            clean_up_download_folder_caller,
            get_newest_flightcore_version,
            delete_northstar_mod,
            get_server_player_count,
            delete_thunderstore_mod,
            open_repair_window,
            query_thunderstore_packages_api,
            get_pull_requests_wrapper,
            apply_launcher_pr,
            apply_mods_pr,
<<<<<<< HEAD
            get_launcher_download_link
=======
            close_application,
>>>>>>> 56c0ccb5
        ])
        .run(tauri::generate_context!())
        .expect("error while running tauri application");
}

#[tauri::command]
/// Wrapper for `find_game_install_location` as tauri doesn't allow passing `Result<>` types to front-end
async fn find_game_install_location_caller() -> Result<GameInstall, String> {
    find_game_install_location()
}

#[tauri::command]
/// This function's only use is to force a `panic!()`
// This must NOT be async to ensure crashing whole application.
fn force_panic() {
    panic!("Force panicked!");
}

#[tauri::command]
/// Returns true if built in debug mode
async fn is_debug_mode() -> bool {
    return cfg!(debug_assertions);
}

#[tauri::command]
/// Returns true if linux compatible
async fn linux_checks() -> Result<(), String> {
    // Different behaviour depending on OS
    // MacOS is missing as it is not a target
    // in turn this means this application will not build on MacOS.
    #[cfg(target_os = "windows")]
    {
        Err("Not available on Windows".to_string())
    }

    #[cfg(target_os = "linux")]
    {
        linux_checks_librs()
    }
}

#[tauri::command]
/// Returns the current version number as a string
async fn get_flightcore_version_number() -> String {
    let version = env!("CARGO_PKG_VERSION");
    if cfg!(debug_assertions) {
        // Debugging enabled
        format!("v{} (debug mode)", version)
    } else {
        // Debugging disabled
        format!("v{}", version)
    }
}

#[tauri::command]
async fn get_northstar_version_number_caller(game_path: String) -> Result<String, String> {
    match get_northstar_version_number(game_path) {
        Ok(version_number) => Ok(version_number),
        Err(err) => Err(err.to_string()),
    }
}

#[tauri::command]
/// Checks if installed Northstar version is up-to-date
/// false -> Northstar install is up-to-date
/// true  -> Northstar install is outdated
async fn check_is_northstar_outdated(
    game_path: String,
    northstar_package_name: Option<String>,
) -> Result<bool, String> {
    let northstar_package_name = match northstar_package_name {
        Some(northstar_package_name) => {
            if northstar_package_name.len() <= 1 {
                "Northstar".to_string()
            } else {
                northstar_package_name
            }
        }
        None => "Northstar".to_string(),
    };

    let index = thermite::api::get_package_index().unwrap().to_vec();
    let nmod = index
        .iter()
        .find(|f| f.name.to_lowercase() == northstar_package_name.to_lowercase())
        .expect("Couldn't find Northstar on thunderstore???");
    // .ok_or_else(|| anyhow!("Couldn't find Northstar on thunderstore???"))?;

    let version_number = match get_northstar_version_number(game_path) {
        Ok(version_number) => version_number,
        Err(err) => {
            println!("{}", err);
            // If we fail to get new version just assume we are up-to-date
            return Err(err.to_string());
        }
    };

    // Release candidate version numbers are different between `mods.json` and Thunderstore
    let version_number = convert_release_candidate_number(version_number);

    if version_number != nmod.latest {
        println!("Installed Northstar version outdated");
        Ok(true)
    } else {
        println!("Installed Northstar version up-to-date");
        Ok(false)
    }
}

#[tauri::command]
/// Checks if installed FlightCore version is up-to-date
/// false -> FlightCore install is up-to-date
/// true  -> FlightCore install is outdated
async fn check_is_flightcore_outdated_caller() -> Result<bool, String> {
    check_is_flightcore_outdated().await
}

#[tauri::command]
/// Checks if is valid Titanfall2 install based on certain conditions
async fn verify_install_location(game_path: String) -> bool {
    match check_is_valid_game_path(&game_path) {
        Ok(()) => true,
        Err(err) => {
            println!("{}", err);
            false
        }
    }
}

#[tauri::command]
/// Returns identifier of host OS FlightCore is running on
async fn get_host_os_caller() -> String {
    get_host_os()
}

#[tauri::command]
/// Installs Northstar to the given path
async fn install_northstar_caller(
    game_path: String,
    northstar_package_name: Option<String>,
) -> Result<bool, String> {
    println!("Running");
    match install_northstar(&game_path, northstar_package_name).await {
        Ok(_) => Ok(true),
        Err(err) => {
            println!("{}", err);
            Err(err.to_string())
        }
    }
}

#[tauri::command]
/// Update Northstar install in the given path
async fn update_northstar_caller(
    game_path: String,
    northstar_package_name: Option<String>,
) -> Result<bool, String> {
    println!("Updating");

    // Simply re-run install with up-to-date version for upate
    match install_northstar(&game_path, northstar_package_name).await {
        Ok(_) => Ok(true),
        Err(err) => {
            println!("{}", err);
            Err(err.to_string())
        }
    }
}

#[tauri::command]
/// Launches Northstar
async fn launch_northstar_caller(
    game_install: GameInstall,
    bypass_checks: Option<bool>,
) -> Result<String, String> {
    launch_northstar(game_install, bypass_checks)
}

#[tauri::command]
/// Installs the specified mod
async fn install_mod_caller(
    game_install: GameInstall,
    thunderstore_mod_string: String,
) -> Result<(), String> {
    fc_download_mod_and_install(game_install.clone(), thunderstore_mod_string).await?;
    match clean_up_download_folder(game_install, false) {
        Ok(()) => Ok(()),
        Err(err) => {
            println!("Failed to delete download folder due to {}", err);
            // Failure to delete download folder is not an error in mod install
            // As such ignore. User can still force delete if need be
            Ok(())
        }
    }
}

#[tauri::command]
/// Installs the specified mod
async fn clean_up_download_folder_caller(
    game_install: GameInstall,
    force: bool,
) -> Result<(), String> {
    match clean_up_download_folder(game_install, force) {
        Ok(()) => Ok(()),
        Err(err) => Err(err.to_string()),
    }
}

/// Gets server and playercount from master server API
#[tauri::command]
async fn get_server_player_count() -> Result<(i32, usize), String> {
    let url = format!("{MASTER_SERVER_URL}{SERVER_BROWSER_ENDPOINT}");
    let client = reqwest::Client::new();
    let res = client
        .get(url)
        .header(reqwest::header::USER_AGENT, APP_USER_AGENT)
        .send()
        .await
        .unwrap()
        .text()
        .await
        .unwrap();

    let ns_servers: Vec<NorthstarServer> =
        serde_json::from_str(&res).expect("JSON was not well-formatted");

    // Get server count
    let server_count = ns_servers.len();

    // Sum up player count
    let total_player_count: i32 = ns_servers.iter().map(|server| server.player_count).sum();

    dbg!((total_player_count, server_count));

    Ok((total_player_count, server_count))
}

#[tauri::command]
/// Spawns repair window
async fn open_repair_window(handle: tauri::AppHandle) -> Result<(), String> {
    // Spawn new window
    let repair_window = match tauri::WindowBuilder::new(
        &handle,
        "RepairWindow",
        tauri::WindowUrl::App("/#/repair".into()),
    )
    .build()
    {
        Ok(res) => res,
        Err(err) => return Err(err.to_string()),
    };

    // Set window title
    match repair_window.set_title("FlightCore Repair Window") {
        Ok(()) => (),
        Err(err) => return Err(err.to_string()),
    };
    Ok(())
}

/// Closes all windows and exits application
#[tauri::command]
async fn close_application<R: Runtime>(app: tauri::AppHandle<R>) -> Result<(), String> {
    app.exit(0); // Close application
    Ok(())
}<|MERGE_RESOLUTION|>--- conflicted
+++ resolved
@@ -122,11 +122,8 @@
             get_pull_requests_wrapper,
             apply_launcher_pr,
             apply_mods_pr,
-<<<<<<< HEAD
-            get_launcher_download_link
-=======
+            get_launcher_download_link,
             close_application,
->>>>>>> 56c0ccb5
         ])
         .run(tauri::generate_context!())
         .expect("error while running tauri application");
