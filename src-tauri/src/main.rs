--- conflicted
+++ resolved
@@ -285,13 +285,8 @@
     game_path: String,
     northstar_package_name: Option<String>,
 ) -> Result<bool, String> {
-<<<<<<< HEAD
-    println!("Running");
+    log::info!("Running");
     match install_northstar(window, &game_path, northstar_package_name).await {
-=======
-    log::info!("Running");
-    match install_northstar(&game_path, northstar_package_name).await {
->>>>>>> cec86b68
         Ok(_) => Ok(true),
         Err(err) => {
             log::error!("{}", err);
