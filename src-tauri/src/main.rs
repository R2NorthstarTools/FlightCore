--- conflicted
+++ resolved
@@ -333,21 +333,7 @@
     version_number: Option<String>,
 ) -> Result<bool, String> {
     log::info!("Running");
-<<<<<<< HEAD
     dbg!(version_number.clone());
-
-    // Get Northstar package name (`Northstar` vs `NorthstarReleaseCandidate`)
-    let northstar_package_name = match northstar_package_name {
-        Some(northstar_package_name) => {
-            if northstar_package_name.len() <= 1 {
-                "Northstar".to_string()
-            } else {
-                northstar_package_name
-            }
-        }
-        None => "Northstar".to_string(),
-    };
-=======
 
     // Get Northstar package name (`Northstar` vs `NorthstarReleaseCandidate`)
     let northstar_package_name = northstar_package_name
@@ -359,7 +345,6 @@
             }
         })
         .unwrap_or("Northstar".to_string());
->>>>>>> c5548ab9
 
     match install_northstar(window, &game_path, northstar_package_name, version_number).await {
         Ok(_) => Ok(true),
