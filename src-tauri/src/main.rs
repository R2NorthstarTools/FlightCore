#![cfg_attr(
    all(not(debug_assertions), target_os = "windows"),
    windows_subsystem = "windows"
)]

use std::{
    env,
    sync::{Arc, Mutex},
    time::Duration,
};

use app::*;

mod github;
use github::release_notes::{
    check_is_flightcore_outdated, get_newest_flightcore_version, get_northstar_release_notes,
};

mod repair_and_verify;
use repair_and_verify::{
    clean_up_download_folder, disable_all_but_core, get_log_list, verify_game_files,
};

mod mod_management;
use mod_management::{
    fc_download_mod_and_install, get_installed_mods_and_properties, set_mod_enabled_status, delete_northstar_mod,
};

mod northstar;
use northstar::get_northstar_version_number;

use tauri::Manager;
use tauri_plugin_store::PluginBuilder;
use tokio::time::sleep;

#[derive(Default)]
struct Counter(Arc<Mutex<i32>>);

fn main() {
    // Only enable Sentry crash logs on release
    #[cfg(not(debug_assertions))]
    let _guard = sentry::init((
        "https://f833732deb2240b0b2dc4abce97d0f1d@o1374052.ingest.sentry.io/6692177",
        sentry::ClientOptions {
            release: sentry::release_name!(),
            ..Default::default()
        },
    ));

    tauri::Builder::default()
        .plugin(PluginBuilder::default().build())
        .setup(|app| {
            let app_handle = app.app_handle();
            tauri::async_runtime::spawn(async move {
                loop {
                    sleep(Duration::from_millis(2000)).await;
                    // println!("sending backend ping");
                    app_handle.emit_all("backend-ping", "ping").unwrap();
                }
            });
            let app_handle = app.app_handle();
            tauri::async_runtime::spawn(async move {
                loop {
                    sleep(Duration::from_millis(2000)).await;
                    app_handle
                        .emit_all("origin-running-ping", check_origin_running())
                        .unwrap();
                }
            });
            let app_handle = app.app_handle();
            tauri::async_runtime::spawn(async move {
                loop {
                    sleep(Duration::from_millis(2000)).await;
                    app_handle
                        .emit_all("northstar-running-ping", check_northstar_running())
                        .unwrap();
                }
            });

            Ok(())
        })
        .manage(Counter(Default::default()))
        .invoke_handler(tauri::generate_handler![
            force_panic,
            find_game_install_location_caller,
            get_flightcore_version_number,
            get_northstar_version_number_caller,
            check_is_northstar_outdated,
            verify_install_location,
            get_host_os_caller,
            install_northstar_caller,
            update_northstar_caller,
            launch_northstar_caller,
            check_is_flightcore_outdated_caller,
            get_log_list_caller,
            verify_game_files_caller,
            get_enabled_mods_caller,
            set_mod_enabled_status_caller,
            disable_all_but_core_caller,
            is_debug_mode,
            get_northstar_release_notes,
            linux_checks,
            get_installed_mods_caller,
            install_mod_caller,
            clean_up_download_folder_caller,
<<<<<<< HEAD
            delete_northstar_mod_caller,
=======
            get_newest_flightcore_version,
>>>>>>> 131b1010
        ])
        .run(tauri::generate_context!())
        .expect("error while running tauri application");
}

#[tauri::command]
/// Wrapper for `find_game_install_location` as tauri doesn't allow passing `Result<>` types to front-end
async fn find_game_install_location_caller() -> Result<GameInstall, String> {
    find_game_install_location()
}

#[tauri::command]
/// This function's only use is to force a `panic!()`
// This must NOT be async to ensure crashing whole application.
fn force_panic() {
    panic!("Force panicked!");
}

#[tauri::command]
/// Returns true if built in debug mode
async fn is_debug_mode() -> bool {
    return cfg!(debug_assertions);
}

#[tauri::command]
/// Returns true if linux compatible
async fn linux_checks() -> Result<(), String> {
    // Early return if Windows
    if get_host_os() == "windows" {
        return Err("Not available on Windows".to_string());
    }

    linux_checks_librs()
}

#[tauri::command]
/// Returns the current version number as a string
async fn get_flightcore_version_number() -> String {
    let version = env!("CARGO_PKG_VERSION");
    if cfg!(debug_assertions) {
        // Debugging enabled
        format!("v{} (debug mode)", version)
    } else {
        // Debugging disabled
        format!("v{}", version)
    }
}

#[tauri::command]
async fn get_northstar_version_number_caller(game_path: String) -> Result<String, String> {
    match get_northstar_version_number(game_path) {
        Ok(version_number) => Ok(version_number),
        Err(err) => Err(err.to_string()),
    }
}

#[tauri::command]
/// Checks if installed Northstar version is up-to-date
/// false -> Northstar install is up-to-date
/// true  -> Northstar install is outdated
async fn check_is_northstar_outdated(
    game_path: String,
    northstar_package_name: Option<String>,
) -> Result<bool, String> {
    let northstar_package_name = match northstar_package_name {
        Some(northstar_package_name) => {
            if northstar_package_name.len() <= 1 {
                "Northstar".to_string()
            } else {
                northstar_package_name
            }
        }
        None => "Northstar".to_string(),
    };

    let index = thermite::api::get_package_index().await.unwrap().to_vec();
    let nmod = index
        .iter()
        .find(|f| f.name.to_lowercase() == northstar_package_name.to_lowercase())
        .expect("Couldn't find Northstar on thunderstore???");
    // .ok_or_else(|| anyhow!("Couldn't find Northstar on thunderstore???"))?;

    let version_number = match get_northstar_version_number(game_path) {
        Ok(version_number) => version_number,
        Err(err) => {
            println!("{}", err);
            // If we fail to get new version just assume we are up-to-date
            return Err(err.to_string());
        }
    };

    // Release candidate version numbers are different between `mods.json` and Thunderstore
    let version_number = convert_release_candidate_number(version_number);

    if version_number != nmod.latest {
        println!("Installed Northstar version outdated");
        Ok(true)
    } else {
        println!("Installed Northstar version up-to-date");
        Ok(false)
    }
}

#[tauri::command]
/// Checks if installed FlightCore version is up-to-date
/// false -> FlightCore install is up-to-date
/// true  -> FlightCore install is outdated
async fn check_is_flightcore_outdated_caller() -> Result<bool, String> {
    check_is_flightcore_outdated().await
}

#[tauri::command]
/// Checks if is valid Titanfall2 install based on certain conditions
async fn verify_install_location(game_path: String) -> bool {
    match check_is_valid_game_path(&game_path) {
        Ok(()) => true,
        Err(err) => {
            println!("{}", err);
            false
        }
    }
}

#[tauri::command]
/// Returns identifier of host OS FlightCore is running on
async fn get_host_os_caller() -> String {
    get_host_os()
}

#[tauri::command]
/// Installs Northstar to the given path
async fn install_northstar_caller(
    game_path: String,
    northstar_package_name: Option<String>,
) -> Result<bool, String> {
    println!("Running");
    match install_northstar(&game_path, northstar_package_name).await {
        Ok(_) => Ok(true),
        Err(err) => {
            println!("{}", err);
            Err(err.to_string())
        }
    }
}

#[tauri::command]
/// Update Northstar install in the given path
async fn update_northstar_caller(
    game_path: String,
    northstar_package_name: Option<String>,
) -> Result<bool, String> {
    println!("Updating");

    // Simply re-run install with up-to-date version for upate
    match install_northstar(&game_path, northstar_package_name).await {
        Ok(_) => Ok(true),
        Err(err) => {
            println!("{}", err);
            Err(err.to_string())
        }
    }
}

#[tauri::command]
/// Launches Northstar
async fn launch_northstar_caller(
    game_install: GameInstall,
    bypass_checks: Option<bool>,
) -> Result<String, String> {
    launch_northstar(game_install, bypass_checks)
}

#[tauri::command]
/// Get list of Northstar logs
async fn get_log_list_caller(game_install: GameInstall) -> Result<Vec<std::path::PathBuf>, String> {
    get_log_list(game_install)
}

#[tauri::command]
async fn verify_game_files_caller(game_install: GameInstall) -> Result<String, String> {
    verify_game_files(game_install)
}

#[tauri::command]
async fn get_enabled_mods_caller(
    game_install: GameInstall,
) -> Result<serde_json::value::Value, String> {
    get_enabled_mods(game_install)
}

#[tauri::command]
async fn set_mod_enabled_status_caller(
    game_install: GameInstall,
    mod_name: String,
    is_enabled: bool,
) -> Result<(), String> {
    set_mod_enabled_status(game_install, mod_name, is_enabled)
}

#[tauri::command]
async fn disable_all_but_core_caller(game_install: GameInstall) -> Result<(), String> {
    disable_all_but_core(game_install)
}

#[tauri::command]
async fn get_installed_mods_caller(game_install: GameInstall) -> Result<Vec<NorthstarMod>, String> {
    get_installed_mods_and_properties(game_install)
}

#[tauri::command]
/// Installs the specified mod
async fn install_mod_caller(
    game_install: GameInstall,
    thunderstore_mod_string: String,
) -> Result<(), String> {
    fc_download_mod_and_install(game_install.clone(), thunderstore_mod_string).await?;
    match clean_up_download_folder(game_install, false) {
        Ok(()) => Ok(()),
        Err(err) => {
            println!("Failed to delete download folder due to {}", err);
            // Failure to delete download folder is not an error in mod install
            // As such ignore. User can still force delete if need be
            Ok(())
        }
    }
}

#[tauri::command]
/// Installs the specified mod
async fn clean_up_download_folder_caller(
    game_install: GameInstall,
    force: bool,
) -> Result<(), String> {
    match clean_up_download_folder(game_install, force) {
        Ok(()) => Ok(()),
        Err(err) => Err(err.to_string()),
    }
}

#[tauri::command]
/// Deletes the specified mod
async fn delete_northstar_mod_caller(game_install: GameInstall, nsmod_name: String) -> Result<(), String> {
    delete_northstar_mod(game_install, nsmod_name)
}<|MERGE_RESOLUTION|>--- conflicted
+++ resolved
@@ -103,11 +103,8 @@
             get_installed_mods_caller,
             install_mod_caller,
             clean_up_download_folder_caller,
-<<<<<<< HEAD
+            get_newest_flightcore_version,
             delete_northstar_mod_caller,
-=======
-            get_newest_flightcore_version,
->>>>>>> 131b1010
         ])
         .run(tauri::generate_context!())
         .expect("error while running tauri application");
