#![cfg_attr(
    all(not(debug_assertions), target_os = "windows"),
    windows_subsystem = "windows"
)]

use once_cell::sync::OnceCell;

use std::{
    env,
    sync::{Arc, Mutex},
    time::Duration,
};

#[cfg(target_os = "windows")]
use std::ptr::null_mut;
#[cfg(target_os = "windows")]
use winapi::um::winuser::{MessageBoxW, MB_ICONERROR, MB_OK, MB_USERICON};

use crate::constants::REFRESH_DELAY;

mod development;

mod github;

mod repair_and_verify;
use repair_and_verify::clean_up_download_folder;

mod mod_management;
use mod_management::fc_download_mod_and_install;

mod plugin_management;
use crate::plugin_management::download::{receive_install_status, InstallStatusSender};

mod northstar;
use northstar::get_northstar_version_number;

mod thunderstore;
use thunderstore::query_thunderstore_packages_api;

mod util;

use semver::Version;
use serde::{Deserialize, Serialize};
use tauri::{AppHandle, Manager, Runtime};
use tokio::time::sleep;
use ts_rs::TS;

#[derive(Serialize, Deserialize, Debug, Clone, TS)]
#[ts(export)]
struct NorthstarThunderstoreRelease {
    package: String,
    version: String,
}

#[derive(Serialize, Deserialize, Debug, Clone, TS)]
#[ts(export)]
struct NorthstarThunderstoreReleaseWrapper {
    label: String,
    value: NorthstarThunderstoreRelease,
}

#[derive(Default)]
struct Counter(Arc<Mutex<i32>>);

pub static APP_HANDLE: OnceCell<AppHandle> = OnceCell::new();

fn main() {
    // Setup logger
    let mut log_builder = pretty_env_logger::formatted_builder();
    log_builder.parse_filters("info");
    let logger = sentry_log::SentryLogger::with_dest(log_builder.build());

    log::set_boxed_logger(Box::new(logger)).unwrap();
    log::set_max_level(log::LevelFilter::Info);

    // Only enable Sentry crash logs on release
    #[cfg(not(debug_assertions))]
    let _guard = sentry::init((
        "https://f833732deb2240b0b2dc4abce97d0f1d@o1374052.ingest.sentry.io/6692177",
        sentry::ClientOptions {
            release: sentry::release_name!(),
            attach_stacktrace: true,
            ..Default::default()
        },
    ));

    match tauri::Builder::default()
        .plugin(tauri_plugin_store::Builder::default().build())
        .setup(|app| {
            let app_handle = app.app_handle();
            tauri::async_runtime::spawn(async move {
                loop {
                    sleep(Duration::from_millis(2000)).await;
                    // println!("sending backend ping");
                    app_handle.emit_all("backend-ping", "ping").unwrap();
                }
            });
            let app_handle = app.app_handle();
            tauri::async_runtime::spawn(async move {
                loop {
                    sleep(Duration::from_millis(2000)).await;
                    app_handle
                        .emit_all(
                            "ea-app-running-ping",
                            util::check_ea_app_or_origin_running(),
                        )
                        .unwrap();
                }
            });
            let app_handle = app.app_handle();
            tauri::async_runtime::spawn(async move {
                loop {
                    sleep(Duration::from_millis(2000)).await;
                    app_handle
                        .emit_all("northstar-running-ping", util::check_northstar_running())
                        .unwrap();
                }
            });

            // Emit updated player and server count to GUI
            let app_handle = app.app_handle();
            tauri::async_runtime::spawn(async move {
                loop {
                    sleep(REFRESH_DELAY).await;
                    app_handle
                        .emit_all(
                            "northstar-statistics",
                            util::get_server_player_count().await,
                        )
                        .unwrap();
                }
            });

            APP_HANDLE
                .set(app.app_handle())
                .expect("failed to set a app handle");

            Ok(())
        })
        .manage(Counter(Default::default()))
        .manage(InstallStatusSender::new())
        .invoke_handler(tauri::generate_handler![
            util::force_panic,
            northstar::install::find_game_install_location,
            get_flightcore_version_number,
            get_northstar_version_number,
            check_is_northstar_outdated,
            verify_install_location,
            get_host_os,
            install_northstar_caller,
            update_northstar,
            northstar::launch_northstar,
            launch_northstar_steam,
            github::release_notes::check_is_flightcore_outdated,
            repair_and_verify::get_log_list,
            repair_and_verify::verify_game_files,
            mod_management::set_mod_enabled_status,
            repair_and_verify::disable_all_but_core,
            util::is_debug_mode,
            github::release_notes::get_northstar_release_notes,
            linux_checks,
            mod_management::get_installed_mods_and_properties,
            install_mod_caller,
            clean_up_download_folder_caller,
            github::release_notes::get_newest_flightcore_version,
            mod_management::delete_northstar_mod,
            util::get_server_player_count,
            mod_management::delete_thunderstore_mod,
            open_repair_window,
            query_thunderstore_packages_api,
            github::get_list_of_tags,
            github::compare_tags,
            github::pull_requests::get_pull_requests_wrapper,
            github::pull_requests::apply_launcher_pr,
            github::pull_requests::apply_mods_pr,
            github::pull_requests::get_launcher_download_link,
            close_application,
            receive_install_status,
            development::install_git_main,
            get_available_northstar_versions,
        ])
        .run(tauri::generate_context!())
    {
        Ok(()) => (),
        Err(err) => {
            // Failed to launch system native web view

            // Log error on Linux
            #[cfg(not(target_os = "windows"))]
            {
                log::error!("{err}");
            }

            // On Windows we can show an error window using Windows API to show how to install WebView2
            #[cfg(target_os = "windows")]
            {
                log::error!("WebView2 not installed: {err}");
                // Display a message box to the user with a button to open the installation instructions
                let title = "WebView2 not found"
                    .encode_utf16()
                    .chain(Some(0))
                    .collect::<Vec<_>>();
                let message = "FlightCore requires WebView2 to run.\n\nClick OK to open installation instructions.".encode_utf16().chain(Some(0)).collect::<Vec<_>>();
                unsafe {
                    let result = MessageBoxW(
                        null_mut(),
                        message.as_ptr(),
                        title.as_ptr(),
                        MB_OK | MB_ICONERROR | MB_USERICON,
                    );
                    if result == 1 {
                        // Open the installation instructions URL in the user's default web browser
                        open::that("https://github.com/R2NorthstarTools/FlightCore/blob/main/docs/TROUBLESHOOTING.md#flightcore-wont-launch").unwrap();
                    }
                }
            }
        }
    };
}

/// Returns true if linux compatible
#[tauri::command]
async fn linux_checks() -> Result<(), String> {
    // Different behaviour depending on OS
    // MacOS is missing as it is not a target
    // in turn this means this application will not build on MacOS.
    #[cfg(target_os = "windows")]
    {
        Err("Not available on Windows".to_string())
    }

    #[cfg(target_os = "linux")]
    {
        linux_checks_librs()
    }
}

/// Returns the current version number as a string
#[tauri::command]
async fn get_flightcore_version_number() -> String {
    let version = env!("CARGO_PKG_VERSION");
    if cfg!(debug_assertions) {
        // Debugging enabled
        format!("v{} (debug mode)", version)
    } else {
        // Debugging disabled
        format!("v{}", version)
    }
}

/// Helps with converting release candidate numbers which are different on Thunderstore
/// due to restrictions imposed by the platform
pub fn convert_release_candidate_number(version_number: String) -> String {
    // This simply converts `-rc` to `0`
    // Works as intended for RCs < 10, e.g.  `v1.9.2-rc1`  -> `v1.9.201`
    // Doesn't work for larger numbers, e.g. `v1.9.2-rc11` -> `v1.9.2011` (should be `v1.9.211`)
    version_number.replace("-rc", "0").replace("00", "")
}

/// Checks if installed Northstar version is up-to-date
/// false -> Northstar install is up-to-date
/// true  -> Northstar install is outdated
#[tauri::command]
async fn check_is_northstar_outdated(
    game_path: String,
    northstar_package_name: Option<String>,
) -> Result<bool, String> {
    let northstar_package_name = match northstar_package_name {
        Some(northstar_package_name) => {
            if northstar_package_name.len() <= 1 {
                "Northstar".to_string()
            } else {
                northstar_package_name
            }
        }
        None => "Northstar".to_string(),
    };

    let index = thermite::api::get_package_index().unwrap().to_vec();
    let nmod = index
        .iter()
        .find(|f| f.name.to_lowercase() == northstar_package_name.to_lowercase())
        .expect("Couldn't find Northstar on thunderstore???");
    // .ok_or_else(|| anyhow!("Couldn't find Northstar on thunderstore???"))?;

    let version_number = match get_northstar_version_number(&game_path) {
        Ok(version_number) => version_number,
        Err(err) => {
            log::warn!("{}", err);
            // If we fail to get new version just assume we are up-to-date
            return Err(err);
        }
    };

    // Release candidate version numbers are different between `mods.json` and Thunderstore
    let version_number = convert_release_candidate_number(version_number);

    if version_number != nmod.latest {
        log::info!("Installed Northstar version outdated");
        Ok(true)
    } else {
        log::info!("Installed Northstar version up-to-date");
        Ok(false)
    }
}

/// Checks if is valid Titanfall2 install based on certain conditions
#[tauri::command]
async fn verify_install_location(game_path: String) -> bool {
    match check_is_valid_game_path(&game_path) {
        Ok(()) => true,
        Err(err) => {
            log::warn!("{}", err);
            false
        }
    }
}

/// Installs Northstar to the given path
#[tauri::command]
async fn install_northstar_caller(
    window: tauri::Window,
    game_path: String,
    northstar_package_name: Option<String>,
    version_number: Option<String>,
) -> Result<bool, String> {
    log::info!("Running Northstar install");

    // Get Northstar package name (`Northstar` vs `NorthstarReleaseCandidate`)
    let northstar_package_name = northstar_package_name
        .map(|name| {
            if name.len() <= 1 {
                "Northstar".to_string()
            } else {
                name
            }
        })
        .unwrap_or("Northstar".to_string());

    match northstar::install::install_northstar(
        window,
        &game_path,
        northstar_package_name,
        version_number,
    )
    .await
    {
        Ok(_) => Ok(true),
        Err(err) => {
            log::error!("{}", err);
            Err(err)
        }
    }
}

/// Update Northstar install in the given path
#[tauri::command]
async fn update_northstar(
    window: tauri::Window,
    game_path: String,
    northstar_package_name: Option<String>,
) -> Result<bool, String> {
    log::info!("Updating Northstar");

    // Simply re-run install with up-to-date version for upate
    install_northstar_caller(window, game_path, northstar_package_name, None).await
}

/// Installs the specified mod
#[tauri::command]
async fn install_mod_caller(
    game_install: GameInstall,
    thunderstore_mod_string: String,
    can_install_plugins: bool,
) -> Result<(), String> {
<<<<<<< HEAD
    fc_download_mod_and_install(&game_install, &thunderstore_mod_string, can_install_plugins)
        .await?;
=======
    match fc_download_mod_and_install(&game_install, &thunderstore_mod_string).await {
        Ok(()) => (),
        Err(err) => {
            log::warn!("{err}");
            return Err(err);
        }
    };
>>>>>>> b91ddfe6
    match clean_up_download_folder(&game_install, false) {
        Ok(()) => Ok(()),
        Err(err) => {
            log::info!("Failed to delete download folder due to {}", err);
            // Failure to delete download folder is not an error in mod install
            // As such ignore. User can still force delete if need be
            Ok(())
        }
    }
}

/// Installs the specified mod
#[tauri::command]
async fn clean_up_download_folder_caller(
    game_install: GameInstall,
    force: bool,
) -> Result<(), String> {
    match clean_up_download_folder(&game_install, force) {
        Ok(()) => Ok(()),
        Err(err) => Err(err.to_string()),
    }
}

/// Spawns repair window
#[tauri::command]
async fn open_repair_window(handle: tauri::AppHandle) -> Result<(), String> {
    // Spawn new window
    let repair_window = match tauri::WindowBuilder::new(
        &handle,
        "RepairWindow",
        tauri::WindowUrl::App("/#/repair".into()),
    )
    .build()
    {
        Ok(res) => res,
        Err(err) => return Err(err.to_string()),
    };

    // Set window title
    match repair_window.set_title("FlightCore Repair Window") {
        Ok(()) => (),
        Err(err) => return Err(err.to_string()),
    };
    Ok(())
}

/// Closes all windows and exits application
#[tauri::command]
async fn close_application<R: Runtime>(app: tauri::AppHandle<R>) -> Result<(), String> {
    app.exit(0); // Close application
    Ok(())
}

/// Gets list of available Northstar versions from Thunderstore
#[tauri::command]
async fn get_available_northstar_versions() -> Result<Vec<NorthstarThunderstoreReleaseWrapper>, ()>
{
    let northstar_package_name = "Northstar";
    let index = thermite::api::get_package_index().unwrap().to_vec();
    let nsmod = index
        .iter()
        .find(|f| f.name.to_lowercase() == northstar_package_name.to_lowercase())
        .ok_or_else(|| panic!("Couldn't find Northstar on thunderstore???"))
        .unwrap();

    let mut releases: Vec<NorthstarThunderstoreReleaseWrapper> = vec![];
    for (_version_string, nsmod_version_obj) in nsmod.versions.iter() {
        let current_elem = NorthstarThunderstoreRelease {
            package: nsmod_version_obj.name.clone(),
            version: nsmod_version_obj.version.clone(),
        };
        let current_elem_wrapped = NorthstarThunderstoreReleaseWrapper {
            label: format!(
                "{} v{}",
                nsmod_version_obj.name.clone(),
                nsmod_version_obj.version.clone()
            ),
            value: current_elem,
        };

        releases.push(current_elem_wrapped);
    }

    releases.sort_by(|a, b| {
        // Parse version number
        let a_ver = Version::parse(&a.value.version).unwrap();
        let b_ver = Version::parse(&b.value.version).unwrap();
        b_ver.partial_cmp(&a_ver).unwrap() // Sort newest first
    });

    Ok(releases)
}

// The remaining below was originally in `lib.rs`.
// As this was causing issues it was moved into `main.rs` until being later moved into dedicated modules
use std::{fs, path::Path};

use anyhow::Result;

pub mod constants;
mod platform_specific;

#[cfg(target_os = "linux")]
use platform_specific::linux;

use crate::constants::TITANFALL2_STEAM_ID;

#[derive(Serialize, Deserialize, Debug, Clone)]
pub enum InstallType {
    STEAM,
    ORIGIN,
    EAPLAY,
    UNKNOWN,
}

#[derive(Serialize, Deserialize, Debug, Clone)]
pub struct GameInstall {
    pub game_path: String,
    pub install_type: InstallType,
}

#[derive(Serialize, Deserialize, Debug, Clone, TS)]
#[ts(export)]
pub struct NorthstarMod {
    pub name: String,
    pub version: Option<String>,
    pub thunderstore_mod_string: Option<String>,
    pub enabled: bool,
    pub directory: String,
}

// I intend to add more linux related stuff to check here, so making a func
// for now tho it only checks `ldd --version`
// - salmon
#[cfg(target_os = "linux")]
pub fn linux_checks_librs() -> Result<(), String> {
    // Perform various checks in terms of Linux compatibility
    // Return early with error message if a check fails

    // check `ldd --version` to see if glibc is up to date for northstar proton
    let min_required_ldd_version = 2.33;
    let lddv = linux::check_glibc_v();
    if lddv < min_required_ldd_version {
        return Err(format!(
            "GLIBC is not version {} or greater",
            min_required_ldd_version
        ));
    };

    // All checks passed
    Ok(())
}

/// Checks whether the provided path is a valid Titanfall2 gamepath by checking against a certain set of criteria
pub fn check_is_valid_game_path(game_install_path: &str) -> Result<(), String> {
    let path_to_titanfall2_exe = format!("{game_install_path}/Titanfall2.exe");
    let is_correct_game_path = std::path::Path::new(&path_to_titanfall2_exe).exists();
    log::info!("Titanfall2.exe exists in path? {}", is_correct_game_path);

    // Exit early if wrong game path
    if !is_correct_game_path {
        return Err(format!("Incorrect game path \"{game_install_path}\"")); // Return error cause wrong game path
    }
    Ok(())
}

/// Returns identifier of host OS FlightCore is running on
#[tauri::command]
fn get_host_os() -> String {
    env::consts::OS.to_string()
}

/// Prepare Northstar and Launch through Steam using the Browser Protocol
#[tauri::command]
fn launch_northstar_steam(
    game_install: GameInstall,
    _bypass_checks: Option<bool>,
) -> Result<String, String> {
    if !matches!(game_install.install_type, InstallType::STEAM) {
        return Err("Titanfall2 was not installed via Steam".to_string());
    }

    match steamlocate::SteamDir::locate() {
        Some(mut steamdir) => {
            if get_host_os() != "windows" {
                let titanfall2_steamid: u32 = TITANFALL2_STEAM_ID.parse().unwrap();
                match steamdir.compat_tool(&titanfall2_steamid) {
                    Some(compat) => {
                        if !compat
                            .name
                            .clone()
                            .unwrap()
                            .to_ascii_lowercase()
                            .contains("northstarproton")
                        {
                            return Err(
                                "Titanfall2 was not configured to use NorthstarProton".to_string()
                            );
                        }
                    }
                    None => {
                        return Err(
                            "Titanfall2 was not configured to use a compatibility tool".to_string()
                        );
                    }
                }
            }
        }
        None => {
            return Err("Couldn't access Titanfall2 directory".to_string());
        }
    }

    // Switch to Titanfall2 directory to set everything up
    if std::env::set_current_dir(game_install.game_path).is_err() {
        // We failed to get to Titanfall2 directory
        return Err("Couldn't access Titanfall2 directory".to_string());
    }

    let run_northstar = "run_northstar.txt";
    let run_northstar_bak = "run_northstar.txt.bak";

    if Path::new(run_northstar).exists() {
        // rename should ovewrite existing files
        fs::rename(run_northstar, run_northstar_bak).unwrap();
    }

    // Passing arguments gives users a prompt, so we use run_northstar.txt
    fs::write(run_northstar, b"1").unwrap();

    let retval = match open::that(format!("steam://run/{}/", TITANFALL2_STEAM_ID)) {
        Ok(()) => Ok("Started game".to_string()),
        Err(_err) => Err("Failed to launch Titanfall 2 via Steam".to_string()),
    };

    let is_err = retval.is_err();

    // Handle the rest in the backround
    tauri::async_runtime::spawn(async move {
        // Starting the EA app and Titanfall might take a good minute or three
        let mut wait_countdown = 60 * 3;
        while wait_countdown > 0 && !util::check_northstar_running() && !is_err {
            sleep(Duration::from_millis(1000)).await;
            wait_countdown -= 1;
        }

        // Northstar may be running, but it may not have loaded the file yet
        sleep(Duration::from_millis(2000)).await;

        // intentionally ignore Result
        let _ = fs::remove_file(run_northstar);

        if Path::new(run_northstar_bak).exists() {
            fs::rename(run_northstar_bak, run_northstar).unwrap();
        }
    });

    retval
}<|MERGE_RESOLUTION|>--- conflicted
+++ resolved
@@ -373,18 +373,8 @@
     thunderstore_mod_string: String,
     can_install_plugins: bool,
 ) -> Result<(), String> {
-<<<<<<< HEAD
     fc_download_mod_and_install(&game_install, &thunderstore_mod_string, can_install_plugins)
-        .await?;
-=======
-    match fc_download_mod_and_install(&game_install, &thunderstore_mod_string).await {
-        Ok(()) => (),
-        Err(err) => {
-            log::warn!("{err}");
-            return Err(err);
-        }
-    };
->>>>>>> b91ddfe6
+        .await.inspect_err(|err| log::warn!("{err}"))?;
     match clean_up_download_folder(&game_install, false) {
         Ok(()) => Ok(()),
         Err(err) => {
