--- conflicted
+++ resolved
@@ -117,14 +117,11 @@
             delete_northstar_mod,
             get_server_player_count,
             delete_thunderstore_mod,
-<<<<<<< HEAD
             parse_given_log_text,
-=======
             query_thunderstore_packages_api,
             get_pull_requests_wrapper,
             apply_launcher_pr,
             apply_mods_pr,
->>>>>>> 441b81ef
         ])
         .run(tauri::generate_context!())
         .expect("error while running tauri application");
