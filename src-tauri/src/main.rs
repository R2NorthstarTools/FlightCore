#![cfg_attr(
    all(not(debug_assertions), target_os = "windows"),
    windows_subsystem = "windows"
)]

use std::{
    env,
    sync::{Arc, Mutex},
    time::Duration,
};

use app::*;

mod github;
use github::release_notes::{
    check_is_flightcore_outdated, get_newest_flightcore_version, get_northstar_release_notes,
};

mod repair_and_verify;
use repair_and_verify::{
    clean_up_download_folder, disable_all_but_core, get_log_list, verify_game_files,
};

mod mod_management;
use mod_management::{
<<<<<<< HEAD
    delete_northstar_mod, delete_thunderstore_mod, fc_download_mod_and_install,
    get_installed_mods_and_properties, set_mod_enabled_status,
=======
    fc_download_mod_and_install, get_installed_mods_and_properties, set_mod_enabled_status, delete_northstar_mod,
>>>>>>> 51772b01
};

mod northstar;
use northstar::get_northstar_version_number;

use tauri::Manager;
use tauri_plugin_store::PluginBuilder;
use tokio::time::sleep;

#[derive(Default)]
struct Counter(Arc<Mutex<i32>>);

fn main() {
    // Only enable Sentry crash logs on release
    #[cfg(not(debug_assertions))]
    let _guard = sentry::init((
        "https://f833732deb2240b0b2dc4abce97d0f1d@o1374052.ingest.sentry.io/6692177",
        sentry::ClientOptions {
            release: sentry::release_name!(),
            ..Default::default()
        },
    ));

    tauri::Builder::default()
        .plugin(PluginBuilder::default().build())
        .setup(|app| {
            let app_handle = app.app_handle();
            tauri::async_runtime::spawn(async move {
                loop {
                    sleep(Duration::from_millis(2000)).await;
                    // println!("sending backend ping");
                    app_handle.emit_all("backend-ping", "ping").unwrap();
                }
            });
            let app_handle = app.app_handle();
            tauri::async_runtime::spawn(async move {
                loop {
                    sleep(Duration::from_millis(2000)).await;
                    app_handle
                        .emit_all("origin-running-ping", check_origin_running())
                        .unwrap();
                }
            });
            let app_handle = app.app_handle();
            tauri::async_runtime::spawn(async move {
                loop {
                    sleep(Duration::from_millis(2000)).await;
                    app_handle
                        .emit_all("northstar-running-ping", check_northstar_running())
                        .unwrap();
                }
            });

            Ok(())
        })
        .manage(Counter(Default::default()))
        .invoke_handler(tauri::generate_handler![
            force_panic,
            find_game_install_location_caller,
            get_flightcore_version_number,
            get_northstar_version_number_caller,
            check_is_northstar_outdated,
            verify_install_location,
            get_host_os_caller,
            install_northstar_caller,
            update_northstar_caller,
            launch_northstar_caller,
            check_is_flightcore_outdated_caller,
            get_log_list,
            verify_game_files,
            set_mod_enabled_status,
            disable_all_but_core,
            is_debug_mode,
            get_northstar_release_notes,
            linux_checks,
            get_installed_mods_and_properties,
            install_mod_caller,
            clean_up_download_folder_caller,
            get_newest_flightcore_version,
            delete_northstar_mod,
<<<<<<< HEAD
            delete_thunderstore_mod_caller,
=======
>>>>>>> 51772b01
        ])
        .run(tauri::generate_context!())
        .expect("error while running tauri application");
}

#[tauri::command]
/// Wrapper for `find_game_install_location` as tauri doesn't allow passing `Result<>` types to front-end
async fn find_game_install_location_caller() -> Result<GameInstall, String> {
    find_game_install_location()
}

#[tauri::command]
/// This function's only use is to force a `panic!()`
// This must NOT be async to ensure crashing whole application.
fn force_panic() {
    panic!("Force panicked!");
}

#[tauri::command]
/// Returns true if built in debug mode
async fn is_debug_mode() -> bool {
    return cfg!(debug_assertions);
}

#[tauri::command]
/// Returns true if linux compatible
async fn linux_checks() -> Result<(), String> {
    // Early return if Windows
    if get_host_os() == "windows" {
        return Err("Not available on Windows".to_string());
    }

    linux_checks_librs()
}

#[tauri::command]
/// Returns the current version number as a string
async fn get_flightcore_version_number() -> String {
    let version = env!("CARGO_PKG_VERSION");
    if cfg!(debug_assertions) {
        // Debugging enabled
        format!("v{} (debug mode)", version)
    } else {
        // Debugging disabled
        format!("v{}", version)
    }
}

#[tauri::command]
async fn get_northstar_version_number_caller(game_path: String) -> Result<String, String> {
    match get_northstar_version_number(game_path) {
        Ok(version_number) => Ok(version_number),
        Err(err) => Err(err.to_string()),
    }
}

#[tauri::command]
/// Checks if installed Northstar version is up-to-date
/// false -> Northstar install is up-to-date
/// true  -> Northstar install is outdated
async fn check_is_northstar_outdated(
    game_path: String,
    northstar_package_name: Option<String>,
) -> Result<bool, String> {
    let northstar_package_name = match northstar_package_name {
        Some(northstar_package_name) => {
            if northstar_package_name.len() <= 1 {
                "Northstar".to_string()
            } else {
                northstar_package_name
            }
        }
        None => "Northstar".to_string(),
    };

    let index = thermite::api::get_package_index().await.unwrap().to_vec();
    let nmod = index
        .iter()
        .find(|f| f.name.to_lowercase() == northstar_package_name.to_lowercase())
        .expect("Couldn't find Northstar on thunderstore???");
    // .ok_or_else(|| anyhow!("Couldn't find Northstar on thunderstore???"))?;

    let version_number = match get_northstar_version_number(game_path) {
        Ok(version_number) => version_number,
        Err(err) => {
            println!("{}", err);
            // If we fail to get new version just assume we are up-to-date
            return Err(err.to_string());
        }
    };

    // Release candidate version numbers are different between `mods.json` and Thunderstore
    let version_number = convert_release_candidate_number(version_number);

    if version_number != nmod.latest {
        println!("Installed Northstar version outdated");
        Ok(true)
    } else {
        println!("Installed Northstar version up-to-date");
        Ok(false)
    }
}

#[tauri::command]
/// Checks if installed FlightCore version is up-to-date
/// false -> FlightCore install is up-to-date
/// true  -> FlightCore install is outdated
async fn check_is_flightcore_outdated_caller() -> Result<bool, String> {
    check_is_flightcore_outdated().await
}

#[tauri::command]
/// Checks if is valid Titanfall2 install based on certain conditions
async fn verify_install_location(game_path: String) -> bool {
    match check_is_valid_game_path(&game_path) {
        Ok(()) => true,
        Err(err) => {
            println!("{}", err);
            false
        }
    }
}

#[tauri::command]
/// Returns identifier of host OS FlightCore is running on
async fn get_host_os_caller() -> String {
    get_host_os()
}

#[tauri::command]
/// Installs Northstar to the given path
async fn install_northstar_caller(
    game_path: String,
    northstar_package_name: Option<String>,
) -> Result<bool, String> {
    println!("Running");
    match install_northstar(&game_path, northstar_package_name).await {
        Ok(_) => Ok(true),
        Err(err) => {
            println!("{}", err);
            Err(err.to_string())
        }
    }
}

#[tauri::command]
/// Update Northstar install in the given path
async fn update_northstar_caller(
    game_path: String,
    northstar_package_name: Option<String>,
) -> Result<bool, String> {
    println!("Updating");

    // Simply re-run install with up-to-date version for upate
    match install_northstar(&game_path, northstar_package_name).await {
        Ok(_) => Ok(true),
        Err(err) => {
            println!("{}", err);
            Err(err.to_string())
        }
    }
}

#[tauri::command]
/// Launches Northstar
async fn launch_northstar_caller(
    game_install: GameInstall,
    bypass_checks: Option<bool>,
) -> Result<String, String> {
    launch_northstar(game_install, bypass_checks)
}

#[tauri::command]
/// Installs the specified mod
async fn install_mod_caller(
    game_install: GameInstall,
    thunderstore_mod_string: String,
) -> Result<(), String> {
    fc_download_mod_and_install(game_install.clone(), thunderstore_mod_string).await?;
    match clean_up_download_folder(game_install, false) {
        Ok(()) => Ok(()),
        Err(err) => {
            println!("Failed to delete download folder due to {}", err);
            // Failure to delete download folder is not an error in mod install
            // As such ignore. User can still force delete if need be
            Ok(())
        }
    }
}

#[tauri::command]
/// Installs the specified mod
async fn clean_up_download_folder_caller(
    game_install: GameInstall,
    force: bool,
) -> Result<(), String> {
    match clean_up_download_folder(game_install, force) {
        Ok(()) => Ok(()),
        Err(err) => Err(err.to_string()),
    }
}

#[tauri::command]
/// Deletes the mods part of the specified Thunderstore mod
async fn delete_thunderstore_mod_caller(
    game_install: GameInstall,
    thunderstore_mod_string: String,
) -> Result<(), String> {
    delete_thunderstore_mod(game_install, thunderstore_mod_string)
}<|MERGE_RESOLUTION|>--- conflicted
+++ resolved
@@ -23,12 +23,8 @@
 
 mod mod_management;
 use mod_management::{
-<<<<<<< HEAD
     delete_northstar_mod, delete_thunderstore_mod, fc_download_mod_and_install,
     get_installed_mods_and_properties, set_mod_enabled_status,
-=======
-    fc_download_mod_and_install, get_installed_mods_and_properties, set_mod_enabled_status, delete_northstar_mod,
->>>>>>> 51772b01
 };
 
 mod northstar;
@@ -109,10 +105,7 @@
             clean_up_download_folder_caller,
             get_newest_flightcore_version,
             delete_northstar_mod,
-<<<<<<< HEAD
             delete_thunderstore_mod_caller,
-=======
->>>>>>> 51772b01
         ])
         .run(tauri::generate_context!())
         .expect("error while running tauri application");
