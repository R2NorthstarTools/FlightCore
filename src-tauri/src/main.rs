#![cfg_attr(
    all(not(debug_assertions), target_os = "windows"),
    windows_subsystem = "windows"
)]

use std::{
    env,
    sync::{Arc, Mutex},
    time::Duration,
};

use app::{
    constants::{APP_USER_AGENT, MASTER_SERVER_URL, SERVER_BROWSER_ENDPOINT},
    *,
};

mod github;
use github::pull_requests::{apply_launcher_pr, apply_mods_pr, get_pull_requests_wrapper};
use github::release_notes::{
    check_is_flightcore_outdated, get_newest_flightcore_version, get_northstar_release_notes,
};
use github::{compare_tags, get_list_of_tags};

mod repair_and_verify;
use repair_and_verify::{
    clean_up_download_folder, disable_all_but_core, get_log_list, verify_game_files,
};

mod mod_management;
use mod_management::{
    delete_northstar_mod, delete_thunderstore_mod, fc_download_mod_and_install,
    get_installed_mods_and_properties, set_mod_enabled_status,
};

mod northstar;
use northstar::get_northstar_version_number;

mod thunderstore;
use thunderstore::query_thunderstore_packages_api;

use tauri::Manager;
use tauri_plugin_store::PluginBuilder;
use tokio::time::sleep;

#[derive(Default)]
struct Counter(Arc<Mutex<i32>>);

fn main() {
    // Only enable Sentry crash logs on release
    #[cfg(not(debug_assertions))]
    let _guard = sentry::init((
        "https://f833732deb2240b0b2dc4abce97d0f1d@o1374052.ingest.sentry.io/6692177",
        sentry::ClientOptions {
            release: sentry::release_name!(),
            attach_stacktrace: true,
            ..Default::default()
        },
    ));

    tauri::Builder::default()
        .plugin(PluginBuilder::default().build())
        .setup(|app| {
            let app_handle = app.app_handle();
            tauri::async_runtime::spawn(async move {
                loop {
                    sleep(Duration::from_millis(2000)).await;
                    // println!("sending backend ping");
                    app_handle.emit_all("backend-ping", "ping").unwrap();
                }
            });
            let app_handle = app.app_handle();
            tauri::async_runtime::spawn(async move {
                loop {
                    sleep(Duration::from_millis(2000)).await;
                    app_handle
                        .emit_all("origin-running-ping", check_origin_running())
                        .unwrap();
                }
            });
            let app_handle = app.app_handle();
            tauri::async_runtime::spawn(async move {
                loop {
                    sleep(Duration::from_millis(2000)).await;
                    app_handle
                        .emit_all("northstar-running-ping", check_northstar_running())
                        .unwrap();
                }
            });

            Ok(())
        })
        .manage(Counter(Default::default()))
        .invoke_handler(tauri::generate_handler![
            force_panic,
            find_game_install_location_caller,
            get_flightcore_version_number,
            get_northstar_version_number_caller,
            check_is_northstar_outdated,
            verify_install_location,
            get_host_os_caller,
            install_northstar_caller,
            update_northstar_caller,
            launch_northstar_caller,
            check_is_flightcore_outdated_caller,
            get_log_list,
            verify_game_files,
            set_mod_enabled_status,
            disable_all_but_core,
            is_debug_mode,
            get_northstar_release_notes,
            linux_checks,
            get_installed_mods_and_properties,
            install_mod_caller,
            clean_up_download_folder_caller,
            get_newest_flightcore_version,
            delete_northstar_mod,
            get_server_player_count,
            delete_thunderstore_mod,
            query_thunderstore_packages_api,
<<<<<<< HEAD
            get_list_of_tags,
            compare_tags,
=======
            get_pull_requests_wrapper,
            apply_launcher_pr,
            apply_mods_pr,
>>>>>>> 441b81ef
        ])
        .run(tauri::generate_context!())
        .expect("error while running tauri application");
}

#[tauri::command]
/// Wrapper for `find_game_install_location` as tauri doesn't allow passing `Result<>` types to front-end
async fn find_game_install_location_caller() -> Result<GameInstall, String> {
    find_game_install_location()
}

#[tauri::command]
/// This function's only use is to force a `panic!()`
// This must NOT be async to ensure crashing whole application.
fn force_panic() {
    panic!("Force panicked!");
}

#[tauri::command]
/// Returns true if built in debug mode
async fn is_debug_mode() -> bool {
    return cfg!(debug_assertions);
}

#[tauri::command]
/// Returns true if linux compatible
async fn linux_checks() -> Result<(), String> {
    // Different behaviour depending on OS
    // MacOS is missing as it is not a target
    // in turn this means this application will not build on MacOS.
    #[cfg(target_os = "windows")]
    {
        Err("Not available on Windows".to_string())
    }

    #[cfg(target_os = "linux")]
    {
        linux_checks_librs()
    }
}

#[tauri::command]
/// Returns the current version number as a string
async fn get_flightcore_version_number() -> String {
    let version = env!("CARGO_PKG_VERSION");
    if cfg!(debug_assertions) {
        // Debugging enabled
        format!("v{} (debug mode)", version)
    } else {
        // Debugging disabled
        format!("v{}", version)
    }
}

#[tauri::command]
async fn get_northstar_version_number_caller(game_path: String) -> Result<String, String> {
    match get_northstar_version_number(game_path) {
        Ok(version_number) => Ok(version_number),
        Err(err) => Err(err.to_string()),
    }
}

#[tauri::command]
/// Checks if installed Northstar version is up-to-date
/// false -> Northstar install is up-to-date
/// true  -> Northstar install is outdated
async fn check_is_northstar_outdated(
    game_path: String,
    northstar_package_name: Option<String>,
) -> Result<bool, String> {
    let northstar_package_name = match northstar_package_name {
        Some(northstar_package_name) => {
            if northstar_package_name.len() <= 1 {
                "Northstar".to_string()
            } else {
                northstar_package_name
            }
        }
        None => "Northstar".to_string(),
    };

    let index = thermite::api::get_package_index().unwrap().to_vec();
    let nmod = index
        .iter()
        .find(|f| f.name.to_lowercase() == northstar_package_name.to_lowercase())
        .expect("Couldn't find Northstar on thunderstore???");
    // .ok_or_else(|| anyhow!("Couldn't find Northstar on thunderstore???"))?;

    let version_number = match get_northstar_version_number(game_path) {
        Ok(version_number) => version_number,
        Err(err) => {
            println!("{}", err);
            // If we fail to get new version just assume we are up-to-date
            return Err(err.to_string());
        }
    };

    // Release candidate version numbers are different between `mods.json` and Thunderstore
    let version_number = convert_release_candidate_number(version_number);

    if version_number != nmod.latest {
        println!("Installed Northstar version outdated");
        Ok(true)
    } else {
        println!("Installed Northstar version up-to-date");
        Ok(false)
    }
}

#[tauri::command]
/// Checks if installed FlightCore version is up-to-date
/// false -> FlightCore install is up-to-date
/// true  -> FlightCore install is outdated
async fn check_is_flightcore_outdated_caller() -> Result<bool, String> {
    check_is_flightcore_outdated().await
}

#[tauri::command]
/// Checks if is valid Titanfall2 install based on certain conditions
async fn verify_install_location(game_path: String) -> bool {
    match check_is_valid_game_path(&game_path) {
        Ok(()) => true,
        Err(err) => {
            println!("{}", err);
            false
        }
    }
}

#[tauri::command]
/// Returns identifier of host OS FlightCore is running on
async fn get_host_os_caller() -> String {
    get_host_os()
}

#[tauri::command]
/// Installs Northstar to the given path
async fn install_northstar_caller(
    game_path: String,
    northstar_package_name: Option<String>,
) -> Result<bool, String> {
    println!("Running");
    match install_northstar(&game_path, northstar_package_name).await {
        Ok(_) => Ok(true),
        Err(err) => {
            println!("{}", err);
            Err(err.to_string())
        }
    }
}

#[tauri::command]
/// Update Northstar install in the given path
async fn update_northstar_caller(
    game_path: String,
    northstar_package_name: Option<String>,
) -> Result<bool, String> {
    println!("Updating");

    // Simply re-run install with up-to-date version for upate
    match install_northstar(&game_path, northstar_package_name).await {
        Ok(_) => Ok(true),
        Err(err) => {
            println!("{}", err);
            Err(err.to_string())
        }
    }
}

#[tauri::command]
/// Launches Northstar
async fn launch_northstar_caller(
    game_install: GameInstall,
    bypass_checks: Option<bool>,
) -> Result<String, String> {
    launch_northstar(game_install, bypass_checks)
}

#[tauri::command]
/// Installs the specified mod
async fn install_mod_caller(
    game_install: GameInstall,
    thunderstore_mod_string: String,
) -> Result<(), String> {
    fc_download_mod_and_install(game_install.clone(), thunderstore_mod_string).await?;
    match clean_up_download_folder(game_install, false) {
        Ok(()) => Ok(()),
        Err(err) => {
            println!("Failed to delete download folder due to {}", err);
            // Failure to delete download folder is not an error in mod install
            // As such ignore. User can still force delete if need be
            Ok(())
        }
    }
}

#[tauri::command]
/// Installs the specified mod
async fn clean_up_download_folder_caller(
    game_install: GameInstall,
    force: bool,
) -> Result<(), String> {
    match clean_up_download_folder(game_install, force) {
        Ok(()) => Ok(()),
        Err(err) => Err(err.to_string()),
    }
}

/// Gets server and playercount from master server API
#[tauri::command]
async fn get_server_player_count() -> Result<(i32, usize), String> {
    let url = format!("{MASTER_SERVER_URL}{SERVER_BROWSER_ENDPOINT}");
    let client = reqwest::Client::new();
    let res = client
        .get(url)
        .header(reqwest::header::USER_AGENT, APP_USER_AGENT)
        .send()
        .await
        .unwrap()
        .text()
        .await
        .unwrap();

    let ns_servers: Vec<NorthstarServer> =
        serde_json::from_str(&res).expect("JSON was not well-formatted");

    // Get server count
    let server_count = ns_servers.len();

    // Sum up player count
    let total_player_count: i32 = ns_servers.iter().map(|server| server.player_count).sum();

    dbg!((total_player_count, server_count));

    Ok((total_player_count, server_count))
}<|MERGE_RESOLUTION|>--- conflicted
+++ resolved
@@ -117,14 +117,11 @@
             get_server_player_count,
             delete_thunderstore_mod,
             query_thunderstore_packages_api,
-<<<<<<< HEAD
             get_list_of_tags,
             compare_tags,
-=======
             get_pull_requests_wrapper,
             apply_launcher_pr,
             apply_mods_pr,
->>>>>>> 441b81ef
         ])
         .run(tauri::generate_context!())
         .expect("error while running tauri application");
