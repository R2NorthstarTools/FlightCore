#![cfg_attr(
    all(not(debug_assertions), target_os = "windows"),
    windows_subsystem = "windows"
)]

use std::{
    env,
    sync::{Arc, Mutex},
    time::Duration,
};

<<<<<<< HEAD
use app::{
    check_is_flightcore_outdated, check_is_valid_game_path, check_northstar_running,
    check_origin_running, convert_release_candidate_number, find_game_install_location,
    get_enabled_mods, get_host_os, get_log_list, get_northstar_version_number, install_northstar,
    launch_northstar, linux_checks_librs, GameInstall, NorthstarMod,
};
=======
use app::*;
>>>>>>> d3c190bd

mod github;
use github::release_notes::{get_northstar_release_notes, check_is_flightcore_outdated};

mod repair_and_verify;
use repair_and_verify::{disable_all_but_core, verify_game_files};

mod mod_management;
use mod_management::{
    fc_download_mod_and_install, get_installed_mods_and_properties, set_mod_enabled_status,
};

use tauri::Manager;
use tauri_plugin_store::PluginBuilder;
use tokio::time::sleep;

#[derive(Default)]
struct Counter(Arc<Mutex<i32>>);

fn main() {
    // Only enable Sentry crash logs on release
    #[cfg(not(debug_assertions))]
    let _guard = sentry::init((
        "https://f833732deb2240b0b2dc4abce97d0f1d@o1374052.ingest.sentry.io/6692177",
        sentry::ClientOptions {
            release: sentry::release_name!(),
            ..Default::default()
        },
    ));

    tauri::Builder::default()
        .plugin(PluginBuilder::default().build())
        .setup(|app| {
            let app_handle = app.app_handle();
            tauri::async_runtime::spawn(async move {
                loop {
                    sleep(Duration::from_millis(2000)).await;
                    // println!("sending backend ping");
                    app_handle.emit_all("backend-ping", "ping").unwrap();
                }
            });
            let app_handle = app.app_handle();
            tauri::async_runtime::spawn(async move {
                loop {
                    sleep(Duration::from_millis(2000)).await;
                    app_handle
                        .emit_all("origin-running-ping", check_origin_running())
                        .unwrap();
                }
            });
            let app_handle = app.app_handle();
            tauri::async_runtime::spawn(async move {
                loop {
                    sleep(Duration::from_millis(2000)).await;
                    app_handle
                        .emit_all("northstar-running-ping", check_northstar_running())
                        .unwrap();
                }
            });

            Ok(())
        })
        .manage(Counter(Default::default()))
        .invoke_handler(tauri::generate_handler![
            force_panic,
            find_game_install_location_caller,
            get_flightcore_version_number,
            get_northstar_version_number_caller,
            check_is_northstar_outdated,
            verify_install_location,
            get_host_os_caller,
            install_northstar_caller,
            update_northstar_caller,
            launch_northstar_caller,
            check_is_flightcore_outdated_caller,
            get_log_list_caller,
            verify_game_files_caller,
            get_enabled_mods_caller,
            set_mod_enabled_status_caller,
            disable_all_but_core_caller,
            is_debug_mode,
            get_northstar_release_notes,
            linux_checks,
            get_installed_mods_caller,
            install_mod_caller,
        ])
        .run(tauri::generate_context!())
        .expect("error while running tauri application");
}

#[tauri::command]
/// Wrapper for `find_game_install_location` as tauri doesn't allow passing `Result<>` types to front-end
async fn find_game_install_location_caller() -> Result<GameInstall, String> {
    find_game_install_location()
}

#[tauri::command]
/// This function's only use is to force a `panic!()`
// This must NOT be async to ensure crashing whole application.
fn force_panic() {
    panic!("Force panicked!");
}

#[tauri::command]
/// Returns true if built in debug mode
async fn is_debug_mode() -> bool {
    return cfg!(debug_assertions);
}

#[tauri::command]
/// Returns true if linux compatible
async fn linux_checks() -> Result<(), String> {
    // Early return if Windows
    if get_host_os() == "windows" {
        return Err("Not available on Windows".to_string());
    }

    linux_checks_librs()
}

#[tauri::command]
/// Returns the current version number as a string
async fn get_flightcore_version_number() -> String {
    let version = env!("CARGO_PKG_VERSION");
    if cfg!(debug_assertions) {
        // Debugging enabled
        format!("v{} (debug mode)", version)
    } else {
        // Debugging disabled
        format!("v{}", version)
    }
}

#[tauri::command]
async fn get_northstar_version_number_caller(game_path: String) -> Result<String, String> {
    match get_northstar_version_number(game_path) {
        Ok(version_number) => Ok(version_number),
        Err(err) => Err(err.to_string()),
    }
}

#[tauri::command]
/// Checks if installed Northstar version is up-to-date
/// false -> Northstar install is up-to-date
/// true  -> Northstar install is outdated
async fn check_is_northstar_outdated(
    game_path: String,
    northstar_package_name: Option<String>,
) -> Result<bool, String> {
    let northstar_package_name = match northstar_package_name {
        Some(northstar_package_name) => {
            if northstar_package_name.len() <= 1 {
                "Northstar".to_string()
            } else {
                northstar_package_name
            }
        }
        None => "Northstar".to_string(),
    };

    let index = thermite::api::get_package_index().await.unwrap().to_vec();
    let nmod = index
        .iter()
        .find(|f| f.name.to_lowercase() == northstar_package_name.to_lowercase())
        .expect("Couldn't find Northstar on thunderstore???");
    // .ok_or_else(|| anyhow!("Couldn't find Northstar on thunderstore???"))?;

    dbg!(nmod);

    let version_number = match get_northstar_version_number(game_path) {
        Ok(version_number) => version_number,
        Err(err) => {
            println!("{}", err);
            // If we fail to get new version just assume we are up-to-date
            return Err(err.to_string());
        }
    };

    // Release candidate version numbers are different between `mods.json` and Thunderstore
    let version_number = convert_release_candidate_number(version_number);

    if version_number != nmod.latest {
        println!("Installed Northstar version outdated");
        Ok(true)
    } else {
        println!("Installed Northstar version up-to-date");
        Ok(false)
    }
}

#[tauri::command]
/// Checks if installed FlightCore version is up-to-date
/// false -> FlightCore install is up-to-date
/// true  -> FlightCore install is outdated
async fn check_is_flightcore_outdated_caller() -> Result<bool, String> {
    check_is_flightcore_outdated().await
}

#[tauri::command]
/// Checks if is valid Titanfall2 install based on certain conditions
async fn verify_install_location(game_path: String) -> bool {
    match check_is_valid_game_path(&game_path) {
        Ok(()) => true,
        Err(err) => {
            println!("{}", err);
            false
        }
    }
}

#[tauri::command]
/// Returns identifier of host OS FlightCore is running on
async fn get_host_os_caller() -> String {
    get_host_os()
}

#[tauri::command]
/// Installs Northstar to the given path
async fn install_northstar_caller(
    game_path: String,
    northstar_package_name: Option<String>,
) -> Result<bool, String> {
    println!("Running");
    match install_northstar(&game_path, northstar_package_name).await {
        Ok(_) => Ok(true),
        Err(err) => {
            println!("{}", err);
            Err(err.to_string())
        }
    }
}

#[tauri::command]
/// Update Northstar install in the given path
async fn update_northstar_caller(
    game_path: String,
    northstar_package_name: Option<String>,
) -> Result<bool, String> {
    println!("Updating");

    // Simply re-run install with up-to-date version for upate
    match install_northstar(&game_path, northstar_package_name).await {
        Ok(_) => Ok(true),
        Err(err) => {
            println!("{}", err);
            Err(err.to_string())
        }
    }
}

#[tauri::command]
/// Launches Northstar
async fn launch_northstar_caller(game_install: GameInstall) -> Result<String, String> {
    launch_northstar(game_install)
}

#[tauri::command]
/// Get list of Northstar logs
async fn get_log_list_caller(game_install: GameInstall) -> Result<Vec<std::path::PathBuf>, String> {
    get_log_list(game_install)
}

#[tauri::command]
async fn verify_game_files_caller(game_install: GameInstall) -> Result<String, String> {
    verify_game_files(game_install)
}

#[tauri::command]
async fn get_enabled_mods_caller(
    game_install: GameInstall,
) -> Result<serde_json::value::Value, String> {
    get_enabled_mods(game_install)
}

#[tauri::command]
async fn set_mod_enabled_status_caller(
    game_install: GameInstall,
    mod_name: String,
    is_enabled: bool,
) -> Result<(), String> {
    set_mod_enabled_status(game_install, mod_name, is_enabled)
}

#[tauri::command]
async fn disable_all_but_core_caller(game_install: GameInstall) -> Result<(), String> {
    disable_all_but_core(game_install)
}

#[tauri::command]
async fn get_installed_mods_caller(game_install: GameInstall) -> Result<Vec<NorthstarMod>, String> {
    get_installed_mods_and_properties(game_install)
}

#[tauri::command]
/// Installs the specified mod
async fn install_mod_caller(
    game_install: GameInstall,
    thunderstore_mod_string: String,
) -> Result<(), String> {
    fc_download_mod_and_install(game_install, thunderstore_mod_string).await
}<|MERGE_RESOLUTION|>--- conflicted
+++ resolved
@@ -9,16 +9,7 @@
     time::Duration,
 };
 
-<<<<<<< HEAD
-use app::{
-    check_is_flightcore_outdated, check_is_valid_game_path, check_northstar_running,
-    check_origin_running, convert_release_candidate_number, find_game_install_location,
-    get_enabled_mods, get_host_os, get_log_list, get_northstar_version_number, install_northstar,
-    launch_northstar, linux_checks_librs, GameInstall, NorthstarMod,
-};
-=======
 use app::*;
->>>>>>> d3c190bd
 
 mod github;
 use github::release_notes::{get_northstar_release_notes, check_is_flightcore_outdated};
