#![cfg_attr(
    all(not(debug_assertions), target_os = "windows"),
    windows_subsystem = "windows"
)]

use std::{
    env,
    sync::{Arc, Mutex},
    time::Duration,
};

#[cfg(target_os = "windows")]
use std::ptr::null_mut;
#[cfg(target_os = "windows")]
use winapi::um::winuser::{MessageBoxW, MB_ICONERROR, MB_OK, MB_USERICON};

use app::*;

use crate::constants::{APP_USER_AGENT, MASTER_SERVER_URL, REFRESH_DELAY, SERVER_BROWSER_ENDPOINT};

mod development;

mod github;
use github::release_notes::check_is_flightcore_outdated;

mod repair_and_verify;
use repair_and_verify::clean_up_download_folder;

mod mod_management;
use mod_management::fc_download_mod_and_install;

mod northstar;
use northstar::get_northstar_version_number;

mod thunderstore;
use thunderstore::query_thunderstore_packages_api;

use semver::Version;
use serde::{Deserialize, Serialize};
use tauri::{Manager, Runtime};
use tokio::time::sleep;
use ts_rs::TS;

#[derive(Serialize, Deserialize, Debug, Clone, TS)]
#[ts(export)]
struct NorthstarThunderstoreRelease {
    package: String,
    version: String,
}

#[derive(Serialize, Deserialize, Debug, Clone, TS)]
#[ts(export)]
struct NorthstarThunderstoreReleaseWrapper {
    label: String,
    value: NorthstarThunderstoreRelease,
}

#[derive(Default)]
struct Counter(Arc<Mutex<i32>>);

fn main() {
    // Setup logger
    let mut log_builder = pretty_env_logger::formatted_builder();
    log_builder.parse_filters("info");
    let logger = sentry_log::SentryLogger::with_dest(log_builder.build());

    log::set_boxed_logger(Box::new(logger)).unwrap();
    log::set_max_level(log::LevelFilter::Info);

    // Only enable Sentry crash logs on release
    #[cfg(not(debug_assertions))]
    let _guard = sentry::init((
        "https://f833732deb2240b0b2dc4abce97d0f1d@o1374052.ingest.sentry.io/6692177",
        sentry::ClientOptions {
            release: sentry::release_name!(),
            attach_stacktrace: true,
            ..Default::default()
        },
    ));

    match tauri::Builder::default()
        .plugin(tauri_plugin_store::Builder::default().build())
        .setup(|app| {
            let app_handle = app.app_handle();
            tauri::async_runtime::spawn(async move {
                loop {
                    sleep(Duration::from_millis(2000)).await;
                    // println!("sending backend ping");
                    app_handle.emit_all("backend-ping", "ping").unwrap();
                }
            });
            let app_handle = app.app_handle();
            tauri::async_runtime::spawn(async move {
                loop {
                    sleep(Duration::from_millis(2000)).await;
                    app_handle
                        .emit_all("origin-running-ping", check_origin_running())
                        .unwrap();
                }
            });
            let app_handle = app.app_handle();
            tauri::async_runtime::spawn(async move {
                loop {
                    sleep(Duration::from_millis(2000)).await;
                    app_handle
                        .emit_all("northstar-running-ping", check_northstar_running())
                        .unwrap();
                }
            });

            // Emit updated player and server count to GUI
            let app_handle = app.app_handle();
            tauri::async_runtime::spawn(async move {
                loop {
                    sleep(REFRESH_DELAY).await;
                    app_handle
                        .emit_all("northstar-statistics", get_server_player_count().await)
                        .unwrap();
                }
            });

            Ok(())
        })
        .manage(Counter(Default::default()))
        .invoke_handler(tauri::generate_handler![
            force_panic,
            find_game_install_location_caller,
            get_flightcore_version_number,
            get_northstar_version_number_caller,
            check_is_northstar_outdated,
            verify_install_location,
            get_host_os_caller,
            install_northstar_caller,
            update_northstar_caller,
            launch_northstar_caller,
            launch_northstar_steam_caller,
            check_is_flightcore_outdated_caller,
            repair_and_verify::get_log_list,
            repair_and_verify::verify_game_files,
            mod_management::set_mod_enabled_status,
            repair_and_verify::disable_all_but_core,
            is_debug_mode,
            github::release_notes::get_northstar_release_notes,
            linux_checks,
            mod_management::get_installed_mods_and_properties,
            install_mod_caller,
            clean_up_download_folder_caller,
            github::release_notes::get_newest_flightcore_version,
            mod_management::delete_northstar_mod,
            get_server_player_count,
            mod_management::delete_thunderstore_mod,
            open_repair_window,
            query_thunderstore_packages_api,
            github::get_list_of_tags,
            github::compare_tags,
            github::pull_requests::get_pull_requests_wrapper,
            github::pull_requests::apply_launcher_pr,
            github::pull_requests::apply_mods_pr,
            github::pull_requests::get_launcher_download_link,
            close_application,
<<<<<<< HEAD
            development::install_git_main
=======
            get_available_northstar_versions,
>>>>>>> 5610dcf2
        ])
        .run(tauri::generate_context!())
    {
        Ok(()) => (),
        Err(err) => {
            // Failed to launch system native web view

            // Log error on Linux
            #[cfg(not(target_os = "windows"))]
            {
                log::error!("{err}");
            }

            // On Windows we can show an error window using Windows API to show how to install WebView2
            #[cfg(target_os = "windows")]
            {
                log::error!("WebView2 not installed: {err}");
                // Display a message box to the user with a button to open the installation instructions
                let title = "WebView2 not found"
                    .encode_utf16()
                    .chain(Some(0))
                    .collect::<Vec<_>>();
                let message = "FlightCore requires WebView2 to run.\n\nClick OK to open installation instructions.".encode_utf16().chain(Some(0)).collect::<Vec<_>>();
                unsafe {
                    let result = MessageBoxW(
                        null_mut(),
                        message.as_ptr(),
                        title.as_ptr(),
                        MB_OK | MB_ICONERROR | MB_USERICON,
                    );
                    if result == 1 {
                        // Open the installation instructions URL in the user's default web browser
                        open::that("https://github.com/R2NorthstarTools/FlightCore/blob/main/docs/TROUBLESHOOTING.md#flightcore-wont-launch").unwrap();
                    }
                }
            }
        }
    };
}

/// Wrapper for `find_game_install_location` as tauri doesn't allow passing `Result<>` types to front-end
#[tauri::command]
async fn find_game_install_location_caller() -> Result<GameInstall, String> {
    find_game_install_location()
}

/// This function's only use is to force a `panic!()`
// This must NOT be async to ensure crashing whole application.
#[tauri::command]
fn force_panic() {
    panic!("Force panicked!");
}

/// Returns true if built in debug mode
#[tauri::command]
async fn is_debug_mode() -> bool {
    cfg!(debug_assertions)
}

/// Returns true if linux compatible
#[tauri::command]
async fn linux_checks() -> Result<(), String> {
    // Different behaviour depending on OS
    // MacOS is missing as it is not a target
    // in turn this means this application will not build on MacOS.
    #[cfg(target_os = "windows")]
    {
        Err("Not available on Windows".to_string())
    }

    #[cfg(target_os = "linux")]
    {
        linux_checks_librs()
    }
}

/// Returns the current version number as a string
#[tauri::command]
async fn get_flightcore_version_number() -> String {
    let version = env!("CARGO_PKG_VERSION");
    if cfg!(debug_assertions) {
        // Debugging enabled
        format!("v{} (debug mode)", version)
    } else {
        // Debugging disabled
        format!("v{}", version)
    }
}

#[tauri::command]
async fn get_northstar_version_number_caller(game_path: String) -> Result<String, String> {
    match get_northstar_version_number(&game_path) {
        Ok(version_number) => Ok(version_number),
        Err(err) => Err(err.to_string()),
    }
}

/// Helps with converting release candidate numbers which are different on Thunderstore
/// due to restrictions imposed by the platform
pub fn convert_release_candidate_number(version_number: String) -> String {
    // This simply converts `-rc` to `0`
    // Works as intended for RCs < 10, e.g.  `v1.9.2-rc1`  -> `v1.9.201`
    // Doesn't work for larger numbers, e.g. `v1.9.2-rc11` -> `v1.9.2011` (should be `v1.9.211`)
    version_number.replace("-rc", "0").replace("00", "")
}

/// Checks if installed Northstar version is up-to-date
/// false -> Northstar install is up-to-date
/// true  -> Northstar install is outdated
#[tauri::command]
async fn check_is_northstar_outdated(
    game_path: String,
    northstar_package_name: Option<String>,
) -> Result<bool, String> {
    let northstar_package_name = match northstar_package_name {
        Some(northstar_package_name) => {
            if northstar_package_name.len() <= 1 {
                "Northstar".to_string()
            } else {
                northstar_package_name
            }
        }
        None => "Northstar".to_string(),
    };

    let index = thermite::api::get_package_index().unwrap().to_vec();
    let nmod = index
        .iter()
        .find(|f| f.name.to_lowercase() == northstar_package_name.to_lowercase())
        .expect("Couldn't find Northstar on thunderstore???");
    // .ok_or_else(|| anyhow!("Couldn't find Northstar on thunderstore???"))?;

    let version_number = match get_northstar_version_number(&game_path) {
        Ok(version_number) => version_number,
        Err(err) => {
            log::warn!("{}", err);
            // If we fail to get new version just assume we are up-to-date
            return Err(err.to_string());
        }
    };

    // Release candidate version numbers are different between `mods.json` and Thunderstore
    let version_number = convert_release_candidate_number(version_number);

    if version_number != nmod.latest {
        log::info!("Installed Northstar version outdated");
        Ok(true)
    } else {
        log::info!("Installed Northstar version up-to-date");
        Ok(false)
    }
}

/// Checks if installed FlightCore version is up-to-date
/// false -> FlightCore install is up-to-date
/// true  -> FlightCore install is outdated
#[tauri::command]
async fn check_is_flightcore_outdated_caller() -> Result<bool, String> {
    check_is_flightcore_outdated().await
}

/// Checks if is valid Titanfall2 install based on certain conditions
#[tauri::command]
async fn verify_install_location(game_path: String) -> bool {
    match check_is_valid_game_path(&game_path) {
        Ok(()) => true,
        Err(err) => {
            log::warn!("{}", err);
            false
        }
    }
}

/// Returns identifier of host OS FlightCore is running on
#[tauri::command]
async fn get_host_os_caller() -> String {
    get_host_os()
}

/// Installs Northstar to the given path
#[tauri::command]
async fn install_northstar_caller(
    window: tauri::Window,
    game_path: String,
    northstar_package_name: Option<String>,
    version_number: Option<String>,
) -> Result<bool, String> {
    log::info!("Running");

    // Get Northstar package name (`Northstar` vs `NorthstarReleaseCandidate`)
    let northstar_package_name = northstar_package_name
        .map(|name| {
            if name.len() <= 1 {
                "Northstar".to_string()
            } else {
                name
            }
        })
        .unwrap_or("Northstar".to_string());

    match install_northstar(window, &game_path, northstar_package_name, version_number).await {
        Ok(_) => Ok(true),
        Err(err) => {
            log::error!("{}", err);
            Err(err)
        }
    }
}

/// Update Northstar install in the given path
#[tauri::command]
async fn update_northstar_caller(
    window: tauri::Window,
    game_path: String,
    northstar_package_name: Option<String>,
) -> Result<bool, String> {
    log::info!("Updating Northstar");

    // Simply re-run install with up-to-date version for upate
    install_northstar_caller(window, game_path, northstar_package_name, None).await
}

/// Launches Northstar
#[tauri::command]
async fn launch_northstar_caller(
    game_install: GameInstall,
    bypass_checks: Option<bool>,
) -> Result<String, String> {
    northstar::launch_northstar(&game_install, bypass_checks)
}

/// Launches Northstar
#[tauri::command]
async fn launch_northstar_steam_caller(
    game_install: GameInstall,
    bypass_checks: Option<bool>,
) -> Result<String, String> {
    launch_northstar_steam(&game_install, bypass_checks)
}

/// Installs the specified mod
#[tauri::command]
async fn install_mod_caller(
    game_install: GameInstall,
    thunderstore_mod_string: String,
) -> Result<(), String> {
    fc_download_mod_and_install(&game_install, &thunderstore_mod_string).await?;
    match clean_up_download_folder(&game_install, false) {
        Ok(()) => Ok(()),
        Err(err) => {
            log::info!("Failed to delete download folder due to {}", err);
            // Failure to delete download folder is not an error in mod install
            // As such ignore. User can still force delete if need be
            Ok(())
        }
    }
}

/// Installs the specified mod
#[tauri::command]
async fn clean_up_download_folder_caller(
    game_install: GameInstall,
    force: bool,
) -> Result<(), String> {
    match clean_up_download_folder(&game_install, force) {
        Ok(()) => Ok(()),
        Err(err) => Err(err.to_string()),
    }
}

/// Fetches `/client/servers` endpoint from master server
async fn fetch_server_list() -> Result<String, anyhow::Error> {
    let url = format!("{MASTER_SERVER_URL}{SERVER_BROWSER_ENDPOINT}");
    let client = reqwest::Client::new();
    let res = client
        .get(url)
        .header(reqwest::header::USER_AGENT, APP_USER_AGENT)
        .send()
        .await?
        .text()
        .await?;

    Ok(res)
}

/// Gets server and playercount from master server API
#[tauri::command]
async fn get_server_player_count() -> Result<(i32, usize), String> {
    let res = match fetch_server_list().await {
        Ok(res) => res,
        Err(err) => return Err(err.to_string()),
    };

    let ns_servers: Vec<NorthstarServer> =
        serde_json::from_str(&res).expect("JSON was not well-formatted");

    // Get server count
    let server_count = ns_servers.len();

    // Sum up player count
    let total_player_count: i32 = ns_servers.iter().map(|server| server.player_count).sum();

    log::info!("total_player_count: {}", total_player_count);
    log::info!("server_count:       {}", server_count);

    Ok((total_player_count, server_count))
}

/// Spawns repair window
#[tauri::command]
async fn open_repair_window(handle: tauri::AppHandle) -> Result<(), String> {
    // Spawn new window
    let repair_window = match tauri::WindowBuilder::new(
        &handle,
        "RepairWindow",
        tauri::WindowUrl::App("/#/repair".into()),
    )
    .build()
    {
        Ok(res) => res,
        Err(err) => return Err(err.to_string()),
    };

    // Set window title
    match repair_window.set_title("FlightCore Repair Window") {
        Ok(()) => (),
        Err(err) => return Err(err.to_string()),
    };
    Ok(())
}

/// Closes all windows and exits application
#[tauri::command]
async fn close_application<R: Runtime>(app: tauri::AppHandle<R>) -> Result<(), String> {
    app.exit(0); // Close application
    Ok(())
}

/// Gets list of available Northstar versions from Thunderstore
#[tauri::command]
async fn get_available_northstar_versions() -> Result<Vec<NorthstarThunderstoreReleaseWrapper>, ()>
{
    let northstar_package_name = "Northstar";
    let index = thermite::api::get_package_index().unwrap().to_vec();
    let nsmod = index
        .iter()
        .find(|f| f.name.to_lowercase() == northstar_package_name.to_lowercase())
        .ok_or_else(|| panic!("Couldn't find Northstar on thunderstore???"))
        .unwrap();

    let mut releases: Vec<NorthstarThunderstoreReleaseWrapper> = vec![];
    for (_version_string, nsmod_version_obj) in nsmod.versions.iter() {
        let current_elem = NorthstarThunderstoreRelease {
            package: nsmod_version_obj.name.clone(),
            version: nsmod_version_obj.version.clone(),
        };
        let current_elem_wrapped = NorthstarThunderstoreReleaseWrapper {
            label: format!(
                "{} v{}",
                nsmod_version_obj.name.clone(),
                nsmod_version_obj.version.clone()
            ),
            value: current_elem,
        };

        releases.push(current_elem_wrapped);
    }

    releases.sort_by(|a, b| {
        // Parse version number
        let a_ver = Version::parse(&a.value.version).unwrap();
        let b_ver = Version::parse(&b.value.version).unwrap();
        b_ver.partial_cmp(&a_ver).unwrap() // Sort newest first
    });

    Ok(releases)
}

/// Returns a serde json object of the parsed `enabledmods.json` file
pub fn get_enabled_mods(game_install: &GameInstall) -> Result<serde_json::value::Value, String> {
    let enabledmods_json_path = format!("{}/R2Northstar/enabledmods.json", game_install.game_path);

    // Check for JSON file
    if !std::path::Path::new(&enabledmods_json_path).exists() {
        return Err("enabledmods.json not found".to_string());
    }

    // Read file
    let data = match std::fs::read_to_string(enabledmods_json_path) {
        Ok(data) => data,
        Err(err) => return Err(err.to_string()),
    };

    // Parse JSON
    let res: serde_json::Value = match serde_json::from_str(&data) {
        Ok(result) => result,
        Err(err) => return Err(format!("Failed to read JSON due to: {}", err)),
    };

    // Return parsed data
    Ok(res)
}<|MERGE_RESOLUTION|>--- conflicted
+++ resolved
@@ -158,11 +158,8 @@
             github::pull_requests::apply_mods_pr,
             github::pull_requests::get_launcher_download_link,
             close_application,
-<<<<<<< HEAD
-            development::install_git_main
-=======
+            development::install_git_main,
             get_available_northstar_versions,
->>>>>>> 5610dcf2
         ])
         .run(tauri::generate_context!())
     {
