--- conflicted
+++ resolved
@@ -12,13 +12,8 @@
 use app::{
     check_is_flightcore_outdated, check_is_valid_game_path, check_northstar_running,
     check_origin_running, convert_release_candidate_number, find_game_install_location,
-<<<<<<< HEAD
     get_enabled_mods, get_host_os, get_installed_mods, get_log_list, get_northstar_version_number,
-    install_northstar, launch_northstar, set_mod_enabled_status, GameInstall, NorthstarMod,
-=======
-    get_enabled_mods, get_host_os, get_log_list, get_northstar_version_number, install_northstar,
-    launch_northstar, set_mod_enabled_status, GameInstall, linux_checks_librs
->>>>>>> 9b4e032b
+    install_northstar, launch_northstar, linux_checks_librs, set_mod_enabled_status, GameInstall, NorthstarMod,
 };
 
 mod repair_and_verify;
@@ -93,11 +88,8 @@
             set_mod_enabled_status_caller,
             disable_all_but_core_caller,
             is_debug_mode,
-<<<<<<< HEAD
+            linux_checks,
             get_installed_mods_caller
-=======
-            linux_checks
->>>>>>> 9b4e032b
         ])
         .run(tauri::generate_context!())
         .expect("error while running tauri application");
