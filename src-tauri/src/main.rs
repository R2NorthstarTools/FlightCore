--- conflicted
+++ resolved
@@ -118,13 +118,9 @@
         .invoke_handler(tauri::generate_handler![
             util::force_panic,
             northstar::install::find_game_install_location,
-<<<<<<< HEAD
-            get_flightcore_version_number,
             northstar::launch_arguments::get_launch_arguments,
             northstar::launch_arguments::set_launch_arguments,
-=======
             util::get_flightcore_version_number,
->>>>>>> 57143092
             northstar::get_northstar_version_number,
             northstar::check_is_northstar_outdated,
             repair_and_verify::verify_install_location,
