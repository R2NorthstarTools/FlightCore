#![cfg_attr(
    all(not(debug_assertions), target_os = "windows"),
    windows_subsystem = "windows"
)]

use std::{
    env,
    sync::{Arc, Mutex},
    time::Duration,
};

mod constants;
mod development;
mod github;
mod mod_management;
mod northstar;
mod platform_specific;
mod repair_and_verify;
mod thunderstore;
mod util;

use serde::{Deserialize, Serialize};
#[cfg(target_os = "windows")]
use tauri::api::dialog::blocking::MessageDialogBuilder;
#[cfg(target_os = "windows")]
use tauri::api::dialog::{MessageDialogButtons, MessageDialogKind};
use tauri::Manager;
use tokio::time::sleep;
use ts_rs::TS;

#[derive(Serialize, Deserialize, Debug, Clone, TS)]
#[ts(export)]
struct NorthstarThunderstoreRelease {
    package: String,
    version: String,
}

#[derive(Serialize, Deserialize, Debug, Clone, TS)]
#[ts(export)]
pub struct NorthstarThunderstoreReleaseWrapper {
    label: String,
    value: NorthstarThunderstoreRelease,
}

#[derive(Default)]
struct Counter(Arc<Mutex<i32>>);

fn main() {
    // Setup logger
    let mut log_builder = pretty_env_logger::formatted_builder();
    log_builder.parse_filters("info");
    let logger = sentry_log::SentryLogger::with_dest(log_builder.build());

    log::set_boxed_logger(Box::new(logger)).unwrap();
    log::set_max_level(log::LevelFilter::Info);

    // Only enable Sentry crash logs on release
    #[cfg(not(debug_assertions))]
    let _guard = sentry::init((
        "https://f833732deb2240b0b2dc4abce97d0f1d@o1374052.ingest.sentry.io/6692177",
        sentry::ClientOptions {
            release: sentry::release_name!(),
            attach_stacktrace: true,
            ..Default::default()
        },
    ));

    match tauri::Builder::default()
        .plugin(tauri_plugin_store::Builder::default().build())
        .setup(|app| {
            let app_handle = app.app_handle();
            tauri::async_runtime::spawn(async move {
                loop {
                    sleep(Duration::from_millis(2000)).await;
                    // println!("sending backend ping");
                    app_handle.emit_all("backend-ping", "ping").unwrap();
                }
            });
            let app_handle = app.app_handle();
            tauri::async_runtime::spawn(async move {
                loop {
                    sleep(Duration::from_millis(2000)).await;
                    app_handle
                        .emit_all(
                            "ea-app-running-ping",
                            util::check_ea_app_or_origin_running(),
                        )
                        .unwrap();
                }
            });
            let app_handle = app.app_handle();
            tauri::async_runtime::spawn(async move {
                loop {
                    sleep(Duration::from_millis(2000)).await;
                    app_handle
                        .emit_all("northstar-running-ping", util::check_northstar_running())
                        .unwrap();
                }
            });

            // Emit updated player and server count to GUI
            let app_handle = app.app_handle();
            tauri::async_runtime::spawn(async move {
                loop {
                    sleep(constants::REFRESH_DELAY).await;
                    app_handle
                        .emit_all(
                            "northstar-statistics",
                            util::get_server_player_count().await,
                        )
                        .unwrap();
                }
            });

            Ok(())
        })
        .manage(Counter(Default::default()))
        .invoke_handler(tauri::generate_handler![
            development::install_git_main,
            github::compare_tags,
            github::get_list_of_tags,
            github::pull_requests::apply_launcher_pr,
            github::pull_requests::apply_mods_pr,
            github::pull_requests::get_launcher_download_link,
            github::pull_requests::get_pull_requests_wrapper,
            github::release_notes::check_is_flightcore_outdated,
            github::release_notes::get_newest_flightcore_version,
            github::release_notes::get_northstar_release_notes,
            mod_management::delete_northstar_mod,
            mod_management::delete_thunderstore_mod,
            mod_management::get_installed_mods_and_properties,
            mod_management::install_mod_wrapper,
            mod_management::set_mod_enabled_status,
            northstar::check_is_northstar_outdated,
            northstar::get_available_northstar_versions,
            northstar::get_northstar_version_number,
            northstar::install::find_game_install_location,
            northstar::install::install_northstar_wrapper,
            northstar::install::update_northstar,
            northstar::launch_northstar,
            northstar::profile::delete_profile,
            northstar::profile::fetch_profiles,
            northstar::profile::validate_profile,
<<<<<<< HEAD
            northstar::profile::delete_profile,
            northstar::profile::clone_profile,
=======
            platform_specific::get_host_os,
            platform_specific::get_local_northstar_proton_wrapper_version,
            platform_specific::install_northstar_proton_wrapper,
            platform_specific::linux_checks,
            platform_specific::uninstall_northstar_proton_wrapper,
            repair_and_verify::clean_up_download_folder_wrapper,
            repair_and_verify::disable_all_but_core,
            repair_and_verify::get_log_list,
            repair_and_verify::verify_game_files,
            repair_and_verify::verify_install_location,
            thunderstore::query_thunderstore_packages_api,
            util::close_application,
            util::force_panic,
            util::get_flightcore_version_number,
            util::get_server_player_count,
            util::is_debug_mode,
            util::kill_northstar,
            util::open_repair_window,
>>>>>>> a6abfbbe
        ])
        .run(tauri::generate_context!())
    {
        Ok(()) => (),
        Err(err) => {
            // Failed to launch system native web view

            // Log error on Linux
            #[cfg(not(target_os = "windows"))]
            {
                log::error!("{err}");
            }

            // On Windows we can show an error window using Windows API to show how to install WebView2
            #[cfg(target_os = "windows")]
            {
                log::error!("WebView2 not installed: {err}");
                let dialog = MessageDialogBuilder::new(
                    "WebView2 not found",
                    "FlightCore requires WebView2 to run.\n\nClick OK to open installation instructions."
                )
                .kind(MessageDialogKind::Error)
                .buttons(MessageDialogButtons::Ok);

                if dialog.show() {
                    // Open the installation instructions URL in the user's default web browser
                    open::that("https://github.com/R2NorthstarTools/FlightCore/blob/main/docs/TROUBLESHOOTING.md#flightcore-wont-launch").unwrap();
                }
            }
        }
    };
}

/// Defines how Titanfall2 was installed (Steam, Origin, ...)
#[derive(Serialize, Deserialize, Debug, Clone, TS)]
#[ts(export)]
pub enum InstallType {
    STEAM,
    ORIGIN,
    EAPLAY,
    UNKNOWN,
}

/// Object holding information of the Titanfall2 install, including
/// - Install path
/// - Active profile
/// - Type of installation (Steam, Origin, ...)
#[derive(Serialize, Deserialize, Debug, Clone)]
pub struct GameInstall {
    pub game_path: String,
    pub profile: String,
    pub install_type: InstallType,
}

/// Object holding various information about a Northstar mod
#[derive(Serialize, Deserialize, Debug, Clone, TS)]
#[ts(export)]
pub struct NorthstarMod {
    pub name: String,
    pub version: Option<String>,
    pub thunderstore_mod_string: Option<String>,
    pub enabled: bool,
    pub directory: String,
}<|MERGE_RESOLUTION|>--- conflicted
+++ resolved
@@ -141,10 +141,8 @@
             northstar::profile::delete_profile,
             northstar::profile::fetch_profiles,
             northstar::profile::validate_profile,
-<<<<<<< HEAD
             northstar::profile::delete_profile,
             northstar::profile::clone_profile,
-=======
             platform_specific::get_host_os,
             platform_specific::get_local_northstar_proton_wrapper_version,
             platform_specific::install_northstar_proton_wrapper,
@@ -163,7 +161,6 @@
             util::is_debug_mode,
             util::kill_northstar,
             util::open_repair_window,
->>>>>>> a6abfbbe
         ])
         .run(tauri::generate_context!())
     {
