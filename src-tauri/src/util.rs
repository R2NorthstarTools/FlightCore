//! This module contains various utility/helper functions that do not fit into any other module

use anyhow::{Context, Result};
use serde::{Deserialize, Serialize};
use sysinfo::{ProcessExt, SystemExt};
use zip::ZipArchive;

use crate::constants::{APP_USER_AGENT, MASTER_SERVER_URL, SERVER_BROWSER_ENDPOINT};

#[derive(Serialize, Deserialize, Debug, Clone)]
pub struct NorthstarServer {
    #[serde(rename = "playerCount")]
    pub player_count: i32,
}

/// This function's only use is to force a `panic!()`
// This must NOT be async to ensure crashing whole application.
#[tauri::command]
pub fn force_panic() {
    panic!("Force panicked!");
}

/// Returns true if built in debug mode
#[tauri::command]
pub async fn is_debug_mode() -> bool {
    cfg!(debug_assertions)
}

/// Returns the current version number as a string
#[tauri::command]
pub async fn get_flightcore_version_number() -> String {
    let version = env!("CARGO_PKG_VERSION");
    if cfg!(debug_assertions) {
        // Debugging enabled
        format!("v{} (debug mode)", version)
    } else {
        // Debugging disabled
        format!("v{}", version)
    }
}

/// Spawns repair window
#[tauri::command]
pub async fn open_repair_window(handle: tauri::AppHandle) -> Result<(), String> {
    // Spawn new window
    let repair_window = match tauri::WindowBuilder::new(
        &handle,
        "RepairWindow",
        tauri::WindowUrl::App("/#/repair".into()),
    )
    .build()
    {
        Ok(res) => res,
        Err(err) => return Err(err.to_string()),
    };

    // Set window title
    match repair_window.set_title("FlightCore Repair Window") {
        Ok(()) => (),
        Err(err) => return Err(err.to_string()),
    };
    Ok(())
}

/// Closes all windows and exits application
#[tauri::command]
pub async fn close_application<R: tauri::Runtime>(app: tauri::AppHandle<R>) -> Result<(), String> {
    app.exit(0); // Close application
    Ok(())
}

/// Fetches `/client/servers` endpoint from master server
async fn fetch_server_list() -> Result<String, anyhow::Error> {
    let url = format!("{MASTER_SERVER_URL}{SERVER_BROWSER_ENDPOINT}");
    let client = reqwest::Client::new();
    let res = client
        .get(url)
        .header(reqwest::header::USER_AGENT, APP_USER_AGENT)
        .send()
        .await?
        .text()
        .await?;

    Ok(res)
}

/// Gets server and playercount from master server API
#[tauri::command]
pub async fn get_server_player_count() -> Result<(i32, usize), String> {
    let res = match fetch_server_list().await {
        Ok(res) => res,
        Err(err) => return Err(err.to_string()),
    };

    let ns_servers: Vec<NorthstarServer> =
        serde_json::from_str(&res).expect("JSON was not well-formatted");

    // Get server count
    let server_count = ns_servers.len();

    // Sum up player count
    let total_player_count: i32 = ns_servers.iter().map(|server| server.player_count).sum();

    log::info!("total_player_count: {}", total_player_count);
    log::info!("server_count:       {}", server_count);

    Ok((total_player_count, server_count))
}

#[tauri::command]
pub async fn kill_northstar() -> Result<(), String> {
    if !check_northstar_running() {
        return Err("Northstar is not running".to_string());
    }

    let s = sysinfo::System::new_all();

    for process in s.processes_by_exact_name("Titanfall2.exe") {
        log::info!("Killing Process {}", process.pid());
        process.kill();
    }

    for process in s.processes_by_exact_name("NorthstarLauncher.exe") {
        log::info!("Killing Process {}", process.pid());
        process.kill();
    }

    Ok(())
}

/// Copied from `papa` source code and modified
///Extract N* zip file to target game path
// fn extract(ctx: &Ctx, zip_file: File, target: &Path) -> Result<()> {
pub fn extract(zip_file: std::fs::File, target: &std::path::Path) -> Result<()> {
    let mut archive = ZipArchive::new(&zip_file).context("Unable to open zip archive")?;
    for i in 0..archive.len() {
        let mut f = archive.by_index(i).unwrap();

        //This should work fine for N* because the dir structure *should* always be the same
        if f.enclosed_name().unwrap().starts_with("Northstar") {
            let out = target.join(
                f.enclosed_name()
                    .unwrap()
                    .strip_prefix("Northstar")
                    .unwrap(),
            );

            if (*f.name()).ends_with('/') {
                log::info!("Create directory {}", f.name());
                std::fs::create_dir_all(target.join(f.name()))
                    .context("Unable to create directory")?;
                continue;
            } else if let Some(p) = out.parent() {
                std::fs::create_dir_all(p).context("Unable to create directory")?;
            }

            let mut outfile = std::fs::OpenOptions::new()
                .create(true)
                .write(true)
                .truncate(true)
                .open(&out)?;

            log::info!("Write file {}", out.display());

            std::io::copy(&mut f, &mut outfile).context("Unable to write to file")?;
        }
    }

    Ok(())
}

pub fn check_ea_app_or_origin_running() -> bool {
    let s = sysinfo::System::new_all();
    let x = s.processes_by_name("Origin.exe").next().is_some()
        || s.processes_by_name("EADesktop.exe").next().is_some();
    x
}

/// Checks if Northstar process is running
pub fn check_northstar_running() -> bool {
    let s = sysinfo::System::new_all();
    let x = s
        .processes_by_name("NorthstarLauncher.exe")
        .next()
        .is_some()
        || s.processes_by_name("Titanfall2.exe").next().is_some();
    x
}

/// Copies a folder and all its contents to a new location
#[allow(dead_code)]
pub fn copy_dir_all(
    src: impl AsRef<std::path::Path>,
    dst: impl AsRef<std::path::Path>,
) -> std::io::Result<()> {
    std::fs::create_dir_all(&dst)?;
    for entry in std::fs::read_dir(src)? {
        let entry = entry?;
        let ty = entry.file_type()?;
        if ty.is_dir() {
            copy_dir_all(entry.path(), dst.as_ref().join(entry.file_name()))?;
        } else {
            std::fs::copy(entry.path(), dst.as_ref().join(entry.file_name()))?;
        }
    }
    Ok(())
}

/// Moves a folders file structure to a new location
/// Old folders are not removed
pub fn move_dir_all(
    src: impl AsRef<std::path::Path>,
    dst: impl AsRef<std::path::Path>,
) -> std::io::Result<()> {
    std::fs::create_dir_all(&dst)?;
    for entry in std::fs::read_dir(src)? {
        let entry = entry?;
        let ty = entry.file_type()?;
        if ty.is_dir() {
            move_dir_all(entry.path(), dst.as_ref().join(entry.file_name()))?;
            std::fs::remove_dir(entry.path())?;
        } else {
            std::fs::rename(entry.path(), dst.as_ref().join(entry.file_name()))?;
        }
    }
    Ok(())
}

/// Helps with converting release candidate numbers which are different on Thunderstore
/// due to restrictions imposed by the platform
pub fn convert_release_candidate_number(version_number: String) -> String {
    // This simply converts `-rc` to `0`
    // Works as intended for RCs < 10, e.g.  `v1.9.2-rc1`  -> `v1.9.201`
    // Doesn't work for larger numbers, e.g. `v1.9.2-rc11` -> `v1.9.2011` (should be `v1.9.211`)
<<<<<<< HEAD
    version_number.replace("-rc", "0").replace("00", "")
}

#[cfg(test)]
mod tests {
    use super::*;

    #[test]
    fn test_basic_release_candidate_number_conversion() {
        let input = "v1.2.3-rc4".to_string();
        let output = convert_release_candidate_number(input);
        let expected_output = "v1.2.304";
        assert_eq!(output, expected_output);
    }

    #[test]
    fn test_leading_zero_release_candidate_number_conversion() {
        let input = "v1.2.0-rc3".to_string();
        let output = convert_release_candidate_number(input);
        let expected_output = "v1.2.3";
        assert_eq!(output, expected_output);
    }

    #[test]
    fn test_double_patch_digit_release_candidate_number_conversion() {
        // let input = "v1.2.34-rc5".to_string();
        // let output = convert_release_candidate_number(input);
        // let expected_output = "v1.2.3405";
        let input = "v1.19.10-rc1".to_string();
        let output = convert_release_candidate_number(input);
        let expected_output = "v1.19.1001";

        assert_eq!(output, expected_output);
    }
=======
    version_number.replace("-rc", "0").replace(".00", ".")
>>>>>>> 8f9de6a8
}<|MERGE_RESOLUTION|>--- conflicted
+++ resolved
@@ -232,8 +232,7 @@
     // This simply converts `-rc` to `0`
     // Works as intended for RCs < 10, e.g.  `v1.9.2-rc1`  -> `v1.9.201`
     // Doesn't work for larger numbers, e.g. `v1.9.2-rc11` -> `v1.9.2011` (should be `v1.9.211`)
-<<<<<<< HEAD
-    version_number.replace("-rc", "0").replace("00", "")
+    version_number.replace("-rc", "0").replace(".00", ".")
 }
 
 #[cfg(test)]
@@ -267,7 +266,4 @@
 
         assert_eq!(output, expected_output);
     }
-=======
-    version_number.replace("-rc", "0").replace(".00", ".")
->>>>>>> 8f9de6a8
 }