[package]
name = "app"
version = "1.21.0"
description = "A Tauri App"
authors = ["you"]
license = ""
repository = ""
default-run = "app"
edition = "2021"
rust-version = "1.66"

# See more keys and their definitions at https://doc.rust-lang.org/cargo/reference/manifest.html

[profile.release]
# Keeps line tables in built binary
# c.f.: https://doc.rust-lang.org/cargo/reference/profiles.html#debug
# This is done to see line numbers in stack trace on sentry.io
debug = 1

[build-dependencies]
tauri-build = { version = "1.3", features = [] }

[dependencies]
serde_json = "1.0"
serde = { version = "1.0", features = ["derive"] }
tauri = { version = "1.3", features = ["api-all", "updater"] }
tokio = { version = "1", features = ["full"] }
# Sentry (crash) logging
sentry = "0.30"
sentry-log = "0.30.0"
# Find steam games
steamlocate = "1.2"
# Error messages
anyhow = "1.0"
# libthermite for Northstar/mod install handling
<<<<<<< HEAD
libthermite = { version = "0.5.3", features = ["proton"] }
=======
libthermite = "0.6.5"
>>>>>>> e504f3bb
# zip stuff
zip = "0.6.2"
# Regex
regex = "1.6.0"
# Read out running application process names
sysinfo = "0.26.2"
# HTTP requests
reqwest = { version = "0.11", features = ["blocking"] }
# Persistent store for settings
tauri-plugin-store = { git = "https://github.com/tauri-apps/plugins-workspace", rev = "5a6abd3203dc94c38f96d0c4bf7ecbef399f8c25" }
# JSON5 parsing support (allows comments in JSON)
json5 = "0.4.1"
# Async recursion for recursive mod install
async-recursion = "1.0.0"
# For parsing timestamps
chrono = "0.4.23"
# TypeScript bindings
ts-rs = "6.1"
# const formatting
const_format = "0.2.30"
# Logging libraries
pretty_env_logger = "0.4.0"
log = "0.4.17"
# Extracting zip files easily
zip-extract = "0.1.2"
# open urls
open = "3.2.0"
semver = "1.0"

[target.'cfg(windows)'.dependencies]
# Windows API stuff
winapi = "0.3.9"
<<<<<<< HEAD
semver = "1.0"
# simplified filesystem access
glob = "0.3.1"
=======
winreg = "0.11.0"
>>>>>>> e504f3bb

[features]
# by default Tauri runs in production mode
# when `tauri dev` runs it is executed with `cargo run --no-default-features` if `devPath` is an URL
default = ["custom-protocol"]
# this feature is used used for production builds where `devPath` points to the filesystem
# DO NOT remove this
custom-protocol = ["tauri/custom-protocol"]<|MERGE_RESOLUTION|>--- conflicted
+++ resolved
@@ -33,11 +33,7 @@
 # Error messages
 anyhow = "1.0"
 # libthermite for Northstar/mod install handling
-<<<<<<< HEAD
-libthermite = { version = "0.5.3", features = ["proton"] }
-=======
-libthermite = "0.6.5"
->>>>>>> e504f3bb
+libthermite = { version = "0.6.5", features = ["proton"] }
 # zip stuff
 zip = "0.6.2"
 # Regex
@@ -66,17 +62,13 @@
 # open urls
 open = "3.2.0"
 semver = "1.0"
+# simplified filesystem access
+glob = "0.3.1"
 
 [target.'cfg(windows)'.dependencies]
 # Windows API stuff
 winapi = "0.3.9"
-<<<<<<< HEAD
-semver = "1.0"
-# simplified filesystem access
-glob = "0.3.1"
-=======
 winreg = "0.11.0"
->>>>>>> e504f3bb
 
 [features]
 # by default Tauri runs in production mode
