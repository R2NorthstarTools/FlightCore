--- conflicted
+++ resolved
@@ -56,14 +56,11 @@
 ts-rs = "6.1"
 # const formatting
 const_format = "0.2.30"
-<<<<<<< HEAD
 # Logging libraries
 pretty_env_logger = "0.4.0"
 log = "0.4.17"
-=======
 # Extracting zip files easily
 zip-extract = "0.1.2"
->>>>>>> c102fdcf
 
 [features]
 # by default Tauri runs in production mode
